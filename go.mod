module github.com/seaweedfs/seaweedfs

go 1.24.0

toolchain go1.24.1

require (
	cloud.google.com/go v0.121.6 // indirect
	cloud.google.com/go/pubsub v1.50.1
	cloud.google.com/go/storage v1.56.1
	github.com/Azure/azure-pipeline-go v0.2.3
	github.com/Azure/azure-storage-blob-go v0.15.0
	github.com/Shopify/sarama v1.38.1
	github.com/aws/aws-sdk-go v1.55.8
	github.com/beorn7/perks v1.0.1 // indirect
	github.com/bwmarrin/snowflake v0.3.0
	github.com/cenkalti/backoff/v4 v4.3.0
	github.com/cespare/xxhash/v2 v2.3.0 // indirect
	github.com/coreos/go-semver v0.3.1 // indirect
	github.com/coreos/go-systemd/v22 v22.5.0 // indirect
	github.com/davecgh/go-spew v1.1.2-0.20180830191138-d8f796af33cc // indirect
	github.com/dgryski/go-rendezvous v0.0.0-20200823014737-9f7001d12a5f // indirect
	github.com/dustin/go-humanize v1.0.1
	github.com/eapache/go-resiliency v1.6.0 // indirect
	github.com/eapache/go-xerial-snappy v0.0.0-20230731223053-c322873962e3 // indirect
	github.com/eapache/queue v1.1.0 // indirect
	github.com/facebookgo/clock v0.0.0-20150410010913-600d898af40a
	github.com/facebookgo/ensure v0.0.0-20200202191622-63f1cf65ac4c // indirect
	github.com/facebookgo/stack v0.0.0-20160209184415-751773369052 // indirect
	github.com/facebookgo/stats v0.0.0-20151006221625-1b76add642e4
	github.com/facebookgo/subset v0.0.0-20200203212716-c811ad88dec4 // indirect
	github.com/fsnotify/fsnotify v1.9.0 // indirect
	github.com/go-redsync/redsync/v4 v4.13.0
	github.com/go-sql-driver/mysql v1.9.3
	github.com/go-zookeeper/zk v1.0.3 // indirect
	github.com/gocql/gocql v1.7.0
	github.com/golang/protobuf v1.5.4
	github.com/golang/snappy v1.0.0 // indirect
	github.com/google/btree v1.1.3
	github.com/google/uuid v1.6.0
	github.com/google/wire v0.6.0 // indirect
	github.com/googleapis/gax-go/v2 v2.15.0 // indirect
	github.com/gorilla/mux v1.8.1
	github.com/hailocab/go-hostpool v0.0.0-20160125115350-e80d13ce29ed // indirect
	github.com/hashicorp/errwrap v1.1.0 // indirect
	github.com/hashicorp/go-multierror v1.1.1 // indirect
	github.com/hashicorp/go-uuid v1.0.3 // indirect
	github.com/jackc/pgx/v5 v5.7.5
	github.com/jcmturner/gofork v1.7.6 // indirect
	github.com/jcmturner/gokrb5/v8 v8.4.4 // indirect
	github.com/jinzhu/copier v0.4.0
	github.com/jmespath/go-jmespath v0.4.0 // indirect
	github.com/json-iterator/go v1.1.12
	github.com/karlseguin/ccache/v2 v2.0.8
	github.com/klauspost/compress v1.18.0 // indirect
	github.com/klauspost/reedsolomon v1.12.5
	github.com/kurin/blazer v0.5.3
	github.com/linxGnu/grocksdb v1.10.2
	github.com/mailru/easyjson v0.7.7 // indirect
	github.com/mattn/go-ieproxy v0.0.11 // indirect
	github.com/mattn/go-isatty v0.0.20 // indirect
	github.com/modern-go/concurrent v0.0.0-20180306012644-bacd9c7ef1dd // indirect
	github.com/modern-go/reflect2 v1.0.2 // indirect
	github.com/olivere/elastic/v7 v7.0.32
	github.com/peterh/liner v1.2.2
	github.com/pkg/errors v0.9.1 // indirect
	github.com/pmezard/go-difflib v1.0.1-0.20181226105442-5d4384ee4fb2 // indirect
	github.com/posener/complete v1.2.3
	github.com/pquerna/cachecontrol v0.2.0
	github.com/prometheus/client_golang v1.23.2
	github.com/prometheus/client_model v0.6.2 // indirect
	github.com/prometheus/common v0.66.1 // indirect
	github.com/prometheus/procfs v0.17.0
	github.com/rcrowley/go-metrics v0.0.0-20201227073835-cf1acfcdf475 // indirect
	github.com/remyoudompheng/bigfft v0.0.0-20230129092748-24d4a6f8daec // indirect
	github.com/seaweedfs/goexif v1.0.3
	github.com/seaweedfs/raft v1.1.3
	github.com/sirupsen/logrus v1.9.3 // indirect
	github.com/spf13/afero v1.12.0 // indirect
	github.com/spf13/cast v1.7.1 // indirect
	github.com/spf13/viper v1.20.1
	github.com/stretchr/testify v1.11.1
	github.com/stvp/tempredis v0.0.0-20181119212430-b82af8480203
	github.com/syndtr/goleveldb v1.0.1-0.20190318030020-c3a204f8e965
	github.com/tidwall/gjson v1.18.0
	github.com/tidwall/match v1.1.1
	github.com/tidwall/pretty v1.2.0 // indirect
	github.com/tsuna/gohbase v0.0.0-20201125011725-348991136365
	github.com/tylertreat/BoomFilters v0.0.0-20210315201527-1a82519a3e43
	github.com/valyala/bytebufferpool v1.0.0
	github.com/viant/ptrie v1.0.1
	github.com/xdg-go/pbkdf2 v1.0.0 // indirect
	github.com/xdg-go/scram v1.1.2 // indirect
	github.com/xdg-go/stringprep v1.0.4 // indirect
	github.com/youmark/pkcs8 v0.0.0-20240726163527-a2c0da244d78 // indirect
	go.etcd.io/etcd/client/v3 v3.6.4
	go.mongodb.org/mongo-driver v1.17.4
	go.opencensus.io v0.24.0 // indirect
	gocloud.dev v0.43.0
	gocloud.dev/pubsub/natspubsub v0.43.0
	gocloud.dev/pubsub/rabbitpubsub v0.43.0
	golang.org/x/crypto v0.41.0
	golang.org/x/exp v0.0.0-20250811191247-51f88131bc50
	golang.org/x/image v0.30.0
	golang.org/x/net v0.43.0
	golang.org/x/oauth2 v0.30.0 // indirect
	golang.org/x/sys v0.36.0
	golang.org/x/text v0.28.0 // indirect
	golang.org/x/tools v0.36.0
	golang.org/x/xerrors v0.0.0-20240903120638-7835f813f4da // indirect
	google.golang.org/api v0.247.0
	google.golang.org/genproto v0.0.0-20250715232539-7130f93afb79 // indirect
	google.golang.org/grpc v1.75.0
	google.golang.org/protobuf v1.36.8
	gopkg.in/inf.v0 v0.9.1 // indirect
	modernc.org/b v1.0.0 // indirect
	modernc.org/mathutil v1.7.1
	modernc.org/memory v1.11.0 // indirect
	modernc.org/sqlite v1.38.2
	modernc.org/strutil v1.2.1
)

require (
	cloud.google.com/go/kms v1.22.0
	github.com/Azure/azure-sdk-for-go/sdk/keyvault/azkeys v0.10.0
	github.com/Jille/raft-grpc-transport v1.6.1
	github.com/ThreeDotsLabs/watermill v1.5.0
	github.com/a-h/templ v0.3.924
	github.com/arangodb/go-driver v1.6.6
	github.com/armon/go-metrics v0.4.1
	github.com/aws/aws-sdk-go-v2 v1.38.3
	github.com/aws/aws-sdk-go-v2/config v1.31.3
	github.com/aws/aws-sdk-go-v2/credentials v1.18.10
	github.com/aws/aws-sdk-go-v2/service/s3 v1.87.1
	github.com/cockroachdb/cockroachdb-parser v0.25.2
	github.com/cognusion/imaging v1.0.2
	github.com/fluent/fluent-logger-golang v1.10.1
	github.com/getsentry/sentry-go v0.35.0
	github.com/gin-contrib/sessions v1.0.4
	github.com/gin-gonic/gin v1.10.1
	github.com/golang-jwt/jwt/v5 v5.3.0
	github.com/google/flatbuffers/go v0.0.0-20230108230133-3b8644d32c50
	github.com/hanwen/go-fuse/v2 v2.8.0
	github.com/hashicorp/raft v1.7.3
	github.com/hashicorp/raft-boltdb/v2 v2.3.1
	github.com/hashicorp/vault/api v1.20.0
	github.com/lib/pq v1.10.9
	github.com/minio/crc64nvme v1.1.1
	github.com/orcaman/concurrent-map/v2 v2.0.1
	github.com/parquet-go/parquet-go v0.25.1
	github.com/pkg/sftp v1.13.9
	github.com/rabbitmq/amqp091-go v1.10.0
	github.com/rclone/rclone v1.71.0
	github.com/rdleal/intervalst v1.5.0
	github.com/redis/go-redis/v9 v9.12.1
	github.com/schollz/progressbar/v3 v3.18.0
	github.com/shirou/gopsutil/v3 v3.24.5
	github.com/tarantool/go-tarantool/v2 v2.4.0
	github.com/tikv/client-go/v2 v2.0.7
	github.com/ydb-platform/ydb-go-sdk-auth-environ v0.5.0
	github.com/ydb-platform/ydb-go-sdk/v3 v3.113.5
	go.etcd.io/etcd/client/pkg/v3 v3.6.4
	go.uber.org/atomic v1.11.0
	golang.org/x/sync v0.16.0
	google.golang.org/grpc/security/advancedtls v1.0.0
)

require github.com/k0kubun/colorstring v0.0.0-20150214042306-9440f1994b88 // indirect

require (
	cloud.google.com/go/longrunning v0.6.7 // indirect
	cloud.google.com/go/pubsub/v2 v2.0.0 // indirect
	github.com/Azure/azure-sdk-for-go/sdk/keyvault/internal v0.7.1 // indirect
	github.com/bazelbuild/rules_go v0.46.0 // indirect
	github.com/biogo/store v0.0.0-20201120204734-aad293a2328f // indirect
	github.com/blevesearch/snowballstem v0.9.0 // indirect
	github.com/cenkalti/backoff/v5 v5.0.2 // indirect
	github.com/cockroachdb/apd/v3 v3.1.0 // indirect
	github.com/cockroachdb/errors v1.11.3 // indirect
	github.com/cockroachdb/logtags v0.0.0-20241215232642-bb51bb14a506 // indirect
	github.com/cockroachdb/redact v1.1.5 // indirect
	github.com/cockroachdb/version v0.0.0-20250314144055-3860cd14adf2 // indirect
	github.com/dave/dst v0.27.2 // indirect
	github.com/golang/geo v0.0.0-20210211234256-740aa86cb551 // indirect
	github.com/google/go-cmp v0.7.0 // indirect
	github.com/grpc-ecosystem/grpc-gateway v1.16.0 // indirect
	github.com/hashicorp/go-rootcerts v1.0.2 // indirect
	github.com/hashicorp/go-secure-stdlib/parseutil v0.1.6 // indirect
	github.com/hashicorp/go-secure-stdlib/strutil v0.1.2 // indirect
	github.com/hashicorp/go-sockaddr v1.0.2 // indirect
	github.com/hashicorp/hcl v1.0.1-vault-7 // indirect
	github.com/jackc/pgpassfile v1.0.0 // indirect
	github.com/jackc/pgservicefile v0.0.0-20240606120523-5a60cdf6a761 // indirect
	github.com/jackc/puddle/v2 v2.2.2 // indirect
	github.com/jaegertracing/jaeger v1.47.0 // indirect
	github.com/kr/pretty v0.3.1 // indirect
	github.com/kr/text v0.2.0 // indirect
	github.com/lithammer/shortuuid/v3 v3.0.7 // indirect
	github.com/openzipkin/zipkin-go v0.4.3 // indirect
	github.com/petermattis/goid v0.0.0-20180202154549-b0b1615b78e5 // indirect
	github.com/pierrre/geohash v1.0.0 // indirect
	github.com/rogpeppe/go-internal v1.14.1 // indirect
	github.com/ryanuber/go-glob v1.0.0 // indirect
<<<<<<< HEAD
	github.com/sasha-s/go-deadlock v0.3.1 // indirect
	github.com/stretchr/objx v0.5.2 // indirect
	github.com/twpayne/go-geom v1.4.1 // indirect
	github.com/twpayne/go-kml v1.5.2 // indirect
	go.opentelemetry.io/otel/exporters/otlp/otlptrace v1.37.0 // indirect
	go.opentelemetry.io/otel/exporters/otlp/otlptrace/otlptracegrpc v1.37.0 // indirect
	go.opentelemetry.io/otel/exporters/zipkin v1.36.0 // indirect
	go.opentelemetry.io/proto/otlp v1.7.0 // indirect
	golang.org/x/mod v0.27.0 // indirect
	gonum.org/v1/gonum v0.16.0 // indirect
=======
	github.com/zeebo/xxh3 v1.0.2 // indirect
	go.yaml.in/yaml/v2 v2.4.2 // indirect
>>>>>>> 30d69fa7
)

require (
	cel.dev/expr v0.24.0 // indirect
	cloud.google.com/go/auth v0.16.5 // indirect
	cloud.google.com/go/auth/oauth2adapt v0.2.8 // indirect
	cloud.google.com/go/compute/metadata v0.8.0 // indirect
	cloud.google.com/go/iam v1.5.2 // indirect
	cloud.google.com/go/monitoring v1.24.2 // indirect
	filippo.io/edwards25519 v1.1.0 // indirect
	github.com/Azure/azure-sdk-for-go/sdk/azcore v1.18.2
	github.com/Azure/azure-sdk-for-go/sdk/azidentity v1.11.0
	github.com/Azure/azure-sdk-for-go/sdk/internal v1.11.2 // indirect
	github.com/Azure/azure-sdk-for-go/sdk/storage/azblob v1.6.2 // indirect
	github.com/Azure/azure-sdk-for-go/sdk/storage/azfile v1.5.2 // indirect
	github.com/Azure/go-ntlmssp v0.0.0-20221128193559-754e69321358 // indirect
	github.com/AzureAD/microsoft-authentication-library-for-go v1.4.2 // indirect
	github.com/Files-com/files-sdk-go/v3 v3.2.218 // indirect
	github.com/GoogleCloudPlatform/opentelemetry-operations-go/detectors/gcp v1.29.0 // indirect
	github.com/GoogleCloudPlatform/opentelemetry-operations-go/exporter/metric v0.53.0 // indirect
	github.com/GoogleCloudPlatform/opentelemetry-operations-go/internal/resourcemapping v0.53.0 // indirect
	github.com/IBM/go-sdk-core/v5 v5.21.0 // indirect
	github.com/Max-Sum/base32768 v0.0.0-20230304063302-18e6ce5945fd // indirect
	github.com/Microsoft/go-winio v0.6.2 // indirect
	github.com/ProtonMail/bcrypt v0.0.0-20211005172633-e235017c1baf // indirect
	github.com/ProtonMail/gluon v0.17.1-0.20230724134000-308be39be96e // indirect
	github.com/ProtonMail/go-crypto v1.3.0 // indirect
	github.com/ProtonMail/go-mime v0.0.0-20230322103455-7d82a3887f2f // indirect
	github.com/ProtonMail/go-srp v0.0.7 // indirect
	github.com/ProtonMail/gopenpgp/v2 v2.9.0 // indirect
	github.com/PuerkitoBio/goquery v1.10.3 // indirect
	github.com/abbot/go-http-auth v0.4.0 // indirect
	github.com/andybalholm/brotli v1.2.0 // indirect
	github.com/andybalholm/cascadia v1.3.3 // indirect
	github.com/appscode/go-querystring v0.0.0-20170504095604-0126cfb3f1dc // indirect
	github.com/arangodb/go-velocypack v0.0.0-20200318135517-5af53c29c67e // indirect
	github.com/asaskevich/govalidator v0.0.0-20230301143203-a9d515a09cc2 // indirect
	github.com/aws/aws-sdk-go-v2/aws/protocol/eventstream v1.7.0 // indirect
	github.com/aws/aws-sdk-go-v2/feature/ec2/imds v1.18.6 // indirect
	github.com/aws/aws-sdk-go-v2/feature/s3/manager v1.18.4 // indirect
	github.com/aws/aws-sdk-go-v2/internal/configsources v1.4.6 // indirect
	github.com/aws/aws-sdk-go-v2/internal/endpoints/v2 v2.7.6 // indirect
	github.com/aws/aws-sdk-go-v2/internal/ini v1.8.3 // indirect
	github.com/aws/aws-sdk-go-v2/internal/v4a v1.4.4 // indirect
	github.com/aws/aws-sdk-go-v2/service/internal/accept-encoding v1.13.1 // indirect
	github.com/aws/aws-sdk-go-v2/service/internal/checksum v1.8.4 // indirect
	github.com/aws/aws-sdk-go-v2/service/internal/presigned-url v1.13.6 // indirect
	github.com/aws/aws-sdk-go-v2/service/internal/s3shared v1.19.4 // indirect
	github.com/aws/aws-sdk-go-v2/service/sns v1.34.7 // indirect
	github.com/aws/aws-sdk-go-v2/service/sqs v1.38.8 // indirect
	github.com/aws/aws-sdk-go-v2/service/sso v1.29.1 // indirect
	github.com/aws/aws-sdk-go-v2/service/ssooidc v1.34.2 // indirect
	github.com/aws/aws-sdk-go-v2/service/sts v1.38.2 // indirect
	github.com/aws/smithy-go v1.23.0 // indirect
	github.com/boltdb/bolt v1.3.1 // indirect
	github.com/bradenaw/juniper v0.15.3 // indirect
	github.com/bradfitz/iter v0.0.0-20191230175014-e8f45d346db8 // indirect
	github.com/buengese/sgzip v0.1.1 // indirect
	github.com/bytedance/sonic v1.13.2 // indirect
	github.com/bytedance/sonic/loader v0.2.4 // indirect
	github.com/calebcase/tmpfile v1.0.3 // indirect
	github.com/chilts/sid v0.0.0-20190607042430-660e94789ec9 // indirect
	github.com/cloudflare/circl v1.6.1 // indirect
	github.com/cloudinary/cloudinary-go/v2 v2.12.0 // indirect
	github.com/cloudsoda/go-smb2 v0.0.0-20250228001242-d4c70e6251cc // indirect
	github.com/cloudsoda/sddl v0.0.0-20250224235906-926454e91efc // indirect
	github.com/cloudwego/base64x v0.1.5 // indirect
	github.com/cncf/xds/go v0.0.0-20250501225837-2ac532fd4443 // indirect
	github.com/colinmarc/hdfs/v2 v2.4.0 // indirect
	github.com/creasty/defaults v1.8.0 // indirect
	github.com/cronokirby/saferith v0.33.0 // indirect
	github.com/cznic/mathutil v0.0.0-20181122101859-297441e03548 // indirect
	github.com/d4l3k/messagediff v1.2.1 // indirect
	github.com/dgryski/go-farm v0.0.0-20200201041132-a6ae2369ad13 // indirect
	github.com/dropbox/dropbox-sdk-go-unofficial/v6 v6.0.5 // indirect
	github.com/ebitengine/purego v0.8.4 // indirect
	github.com/elastic/gosigar v0.14.3 // indirect
	github.com/emersion/go-message v0.18.2 // indirect
	github.com/emersion/go-vcard v0.0.0-20241024213814-c9703dde27ff // indirect
	github.com/envoyproxy/go-control-plane/envoy v1.32.4 // indirect
	github.com/envoyproxy/protoc-gen-validate v1.2.1 // indirect
	github.com/fatih/color v1.16.0 // indirect
	github.com/felixge/httpsnoop v1.0.4 // indirect
	github.com/flynn/noise v1.1.0 // indirect
	github.com/gabriel-vasile/mimetype v1.4.9 // indirect
	github.com/geoffgarside/ber v1.2.0 // indirect
	github.com/gin-contrib/sse v1.0.0 // indirect
	github.com/go-chi/chi/v5 v5.2.2 // indirect
	github.com/go-darwin/apfs v0.0.0-20211011131704-f84b94dbf348 // indirect
	github.com/go-jose/go-jose/v4 v4.1.1 // indirect
	github.com/go-logr/logr v1.4.3 // indirect
	github.com/go-logr/stdr v1.2.2 // indirect
	github.com/go-ole/go-ole v1.3.0 // indirect
	github.com/go-openapi/errors v0.22.2 // indirect
	github.com/go-openapi/strfmt v0.23.0 // indirect
	github.com/go-playground/locales v0.14.1 // indirect
	github.com/go-playground/universal-translator v0.18.1 // indirect
	github.com/go-playground/validator/v10 v10.27.0 // indirect
	github.com/go-resty/resty/v2 v2.16.5 // indirect
	github.com/go-viper/mapstructure/v2 v2.4.0 // indirect
	github.com/goccy/go-json v0.10.5 // indirect
	github.com/gofrs/flock v0.12.1 // indirect
	github.com/gogo/protobuf v1.3.2 // indirect
	github.com/golang-jwt/jwt/v4 v4.5.2 // indirect
	github.com/google/s2a-go v0.1.9 // indirect
	github.com/googleapis/enterprise-certificate-proxy v0.3.6 // indirect
	github.com/gorilla/context v1.1.2 // indirect
	github.com/gorilla/schema v1.4.1 // indirect
	github.com/gorilla/securecookie v1.1.2 // indirect
	github.com/gorilla/sessions v1.4.0 // indirect
	github.com/grpc-ecosystem/go-grpc-middleware v1.4.0 // indirect
	github.com/grpc-ecosystem/grpc-gateway/v2 v2.27.1 // indirect
	github.com/hashicorp/go-cleanhttp v0.5.2 // indirect
	github.com/hashicorp/go-hclog v1.6.3 // indirect
	github.com/hashicorp/go-immutable-radix v1.3.1 // indirect
	github.com/hashicorp/go-metrics v0.5.4 // indirect
	github.com/hashicorp/go-msgpack/v2 v2.1.2 // indirect
	github.com/hashicorp/go-retryablehttp v0.7.8 // indirect
	github.com/hashicorp/golang-lru v0.6.0 // indirect
	github.com/henrybear327/Proton-API-Bridge v1.0.0 // indirect
	github.com/henrybear327/go-proton-api v1.0.0 // indirect
	github.com/jcmturner/aescts/v2 v2.0.0 // indirect
	github.com/jcmturner/dnsutils/v2 v2.0.0 // indirect
	github.com/jcmturner/goidentity/v6 v6.0.1 // indirect
	github.com/jcmturner/rpc/v2 v2.0.3 // indirect
	github.com/jlaffaye/ftp v0.2.1-0.20240918233326-1b970516f5d3 // indirect
	github.com/jonboulle/clockwork v0.5.0 // indirect
	github.com/josharian/intern v1.0.0 // indirect
	github.com/jtolio/noiseconn v0.0.0-20231127013910-f6d9ecbf1de7 // indirect
	github.com/jzelinskie/whirlpool v0.0.0-20201016144138-0675e54bb004 // indirect
	github.com/k0kubun/pp v3.0.1+incompatible
	github.com/klauspost/cpuid/v2 v2.3.0 // indirect
	github.com/koofr/go-httpclient v0.0.0-20240520111329-e20f8f203988 // indirect
	github.com/koofr/go-koofrclient v0.0.0-20221207135200-cbd7fc9ad6a6 // indirect
	github.com/kr/fs v0.1.0 // indirect
	github.com/kylelemons/godebug v1.1.0 // indirect
	github.com/lanrat/extsort v1.4.0 // indirect
	github.com/leodido/go-urn v1.4.0 // indirect
	github.com/lpar/date v1.0.0 // indirect
	github.com/lufia/plan9stats v0.0.0-20250317134145-8bc96cf8fc35 // indirect
	github.com/mattn/go-colorable v0.1.14 // indirect
	github.com/mattn/go-runewidth v0.0.16 // indirect
	github.com/mitchellh/colorstring v0.0.0-20190213212951-d06e56a500db // indirect
	github.com/mitchellh/go-homedir v1.1.0 // indirect
	github.com/mitchellh/mapstructure v1.5.1-0.20220423185008-bf980b35cac4 // indirect
	github.com/montanaflynn/stats v0.7.1 // indirect
	github.com/munnerz/goautoneg v0.0.0-20191010083416-a7dc8b61c822 // indirect
	github.com/nats-io/nats.go v1.43.0 // indirect
	github.com/nats-io/nkeys v0.4.11 // indirect
	github.com/nats-io/nuid v1.0.1 // indirect
	github.com/ncruces/go-strftime v0.1.9 // indirect
	github.com/ncw/swift/v2 v2.0.4 // indirect
	github.com/nxadm/tail v1.4.11 // indirect
	github.com/oklog/ulid v1.3.1 // indirect
	github.com/onsi/ginkgo/v2 v2.23.3 // indirect
	github.com/opentracing/opentracing-go v1.2.0 // indirect
	github.com/oracle/oci-go-sdk/v65 v65.98.0 // indirect
	github.com/panjf2000/ants/v2 v2.11.3 // indirect
	github.com/patrickmn/go-cache v2.1.0+incompatible // indirect
	github.com/pelletier/go-toml/v2 v2.2.4 // indirect
	github.com/pengsrc/go-shared v0.2.1-0.20190131101655-1999055a4a14 // indirect
	github.com/philhofer/fwd v1.2.0 // indirect
	github.com/pierrec/lz4/v4 v4.1.22 // indirect
	github.com/pingcap/errors v0.11.5-0.20211224045212-9687c2b0f87c // indirect
	github.com/pingcap/failpoint v0.0.0-20220801062533-2eaa32854a6c // indirect
	github.com/pingcap/kvproto v0.0.0-20230403051650-e166ae588106 // indirect
	github.com/pingcap/log v1.1.1-0.20221110025148-ca232912c9f3 // indirect
	github.com/pkg/browser v0.0.0-20240102092130-5ac0b6a4141c // indirect
	github.com/pkg/xattr v0.4.12 // indirect
	github.com/planetscale/vtprotobuf v0.6.1-0.20240319094008-0393e58bdf10 // indirect
	github.com/power-devops/perfstat v0.0.0-20240221224432-82ca36839d55 // indirect
	github.com/putdotio/go-putio/putio v0.0.0-20200123120452-16d982cac2b8 // indirect
	github.com/relvacode/iso8601 v1.6.0 // indirect
	github.com/rfjakob/eme v1.1.2 // indirect
	github.com/rivo/uniseg v0.4.7 // indirect
	github.com/sabhiram/go-gitignore v0.0.0-20210923224102-525f6e181f06 // indirect
	github.com/sagikazarmark/locafero v0.7.0 // indirect
	github.com/samber/lo v1.51.0 // indirect
	github.com/shirou/gopsutil/v4 v4.25.7 // indirect
	github.com/shoenig/go-m1cpu v0.1.6 // indirect
	github.com/skratchdot/open-golang v0.0.0-20200116055534-eef842397966 // indirect
	github.com/smartystreets/goconvey v1.8.1 // indirect
	github.com/sony/gobreaker v1.0.0 // indirect
	github.com/sourcegraph/conc v0.3.0 // indirect
	github.com/spacemonkeygo/monkit/v3 v3.0.24 // indirect
	github.com/spf13/pflag v1.0.7 // indirect
	github.com/spiffe/go-spiffe/v2 v2.5.0 // indirect
	github.com/subosito/gotenv v1.6.0 // indirect
	github.com/t3rm1n4l/go-mega v0.0.0-20241213151442-a19cff0ec7b5 // indirect
	github.com/tarantool/go-iproto v1.1.0 // indirect
	github.com/tiancaiamao/gp v0.0.0-20221230034425-4025bc8a4d4a // indirect
	github.com/tikv/pd/client v0.0.0-20230329114254-1948c247c2b1 // indirect
	github.com/tinylib/msgp v1.3.0 // indirect
	github.com/tklauser/go-sysconf v0.3.15 // indirect
	github.com/tklauser/numcpus v0.10.0 // indirect
	github.com/twitchyliquid64/golang-asm v0.15.1 // indirect
	github.com/twmb/murmur3 v1.1.3 // indirect
	github.com/ugorji/go/codec v1.2.12 // indirect
	github.com/unknwon/goconfig v1.0.0 // indirect
	github.com/vmihailenco/msgpack/v5 v5.4.1 // indirect
	github.com/vmihailenco/tagparser/v2 v2.0.0 // indirect
	github.com/xanzy/ssh-agent v0.3.3 // indirect
	github.com/yandex-cloud/go-genproto v0.0.0-20211115083454-9ca41db5ed9e // indirect
	github.com/ydb-platform/ydb-go-genproto v0.0.0-20241112172322-ea1f63298f77 // indirect
	github.com/ydb-platform/ydb-go-yc v0.12.1 // indirect
	github.com/ydb-platform/ydb-go-yc-metadata v0.6.1 // indirect
	github.com/yunify/qingstor-sdk-go/v3 v3.2.0 // indirect
	github.com/yusufpapurcu/wmi v1.2.4 // indirect
	github.com/zeebo/blake3 v0.2.4 // indirect
	github.com/zeebo/errs v1.4.0 // indirect
	go.etcd.io/bbolt v1.4.2 // indirect
	go.etcd.io/etcd/api/v3 v3.6.4 // indirect
	go.opentelemetry.io/auto/sdk v1.1.0 // indirect
	go.opentelemetry.io/contrib/detectors/gcp v1.37.0 // indirect
	go.opentelemetry.io/contrib/instrumentation/google.golang.org/grpc/otelgrpc v0.62.0 // indirect
	go.opentelemetry.io/contrib/instrumentation/net/http/otelhttp v0.62.0 // indirect
	go.opentelemetry.io/otel v1.37.0 // indirect
	go.opentelemetry.io/otel/metric v1.37.0 // indirect
	go.opentelemetry.io/otel/sdk v1.37.0 // indirect
	go.opentelemetry.io/otel/sdk/metric v1.37.0 // indirect
	go.opentelemetry.io/otel/trace v1.37.0 // indirect
	go.uber.org/multierr v1.11.0 // indirect
	go.uber.org/zap v1.27.0 // indirect
	golang.org/x/arch v0.16.0 // indirect
	golang.org/x/term v0.34.0 // indirect
	golang.org/x/time v0.12.0 // indirect
	google.golang.org/genproto/googleapis/api v0.0.0-20250818200422-3122310a409c // indirect
	google.golang.org/genproto/googleapis/rpc v0.0.0-20250818200422-3122310a409c // indirect
	gopkg.in/natefinch/lumberjack.v2 v2.2.1 // indirect
	gopkg.in/validator.v2 v2.0.1 // indirect
	gopkg.in/yaml.v2 v2.4.0 // indirect
	gopkg.in/yaml.v3 v3.0.1 // indirect
	modernc.org/libc v1.66.3 // indirect
	moul.io/http2curl/v2 v2.3.0 // indirect
	sigs.k8s.io/yaml v1.6.0 // indirect
	storj.io/common v0.0.0-20250808122759-804533d519c1 // indirect
	storj.io/drpc v0.0.35-0.20250513201419-f7819ea69b55 // indirect
	storj.io/eventkit v0.0.0-20250410172343-61f26d3de156 // indirect
	storj.io/infectious v0.0.2 // indirect
	storj.io/picobuf v0.0.4 // indirect
	storj.io/uplink v1.13.1 // indirect
)

// replace github.com/seaweedfs/raft => /Users/chrislu/go/src/github.com/seaweedfs/raft<|MERGE_RESOLUTION|>--- conflicted
+++ resolved
@@ -201,7 +201,6 @@
 	github.com/pierrre/geohash v1.0.0 // indirect
 	github.com/rogpeppe/go-internal v1.14.1 // indirect
 	github.com/ryanuber/go-glob v1.0.0 // indirect
-<<<<<<< HEAD
 	github.com/sasha-s/go-deadlock v0.3.1 // indirect
 	github.com/stretchr/objx v0.5.2 // indirect
 	github.com/twpayne/go-geom v1.4.1 // indirect
@@ -212,10 +211,8 @@
 	go.opentelemetry.io/proto/otlp v1.7.0 // indirect
 	golang.org/x/mod v0.27.0 // indirect
 	gonum.org/v1/gonum v0.16.0 // indirect
-=======
 	github.com/zeebo/xxh3 v1.0.2 // indirect
 	go.yaml.in/yaml/v2 v2.4.2 // indirect
->>>>>>> 30d69fa7
 )
 
 require (
