--- conflicted
+++ resolved
@@ -98,17 +98,10 @@
 	gocloud.dev/pubsub/rabbitpubsub v0.43.0
 	golang.org/x/crypto v0.43.0
 	golang.org/x/exp v0.0.0-20250811191247-51f88131bc50
-<<<<<<< HEAD
 	golang.org/x/image v0.32.0
-	golang.org/x/net v0.44.0
-	golang.org/x/oauth2 v0.30.0 // indirect
-	golang.org/x/sys v0.36.0
-=======
-	golang.org/x/image v0.30.0
 	golang.org/x/net v0.45.0
 	golang.org/x/oauth2 v0.30.0 // indirect
 	golang.org/x/sys v0.37.0
->>>>>>> da18e3dc
 	golang.org/x/text v0.30.0 // indirect
 	golang.org/x/tools v0.37.0 // indirect
 	golang.org/x/xerrors v0.0.0-20240903120638-7835f813f4da // indirect
