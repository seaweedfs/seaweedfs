--- conflicted
+++ resolved
@@ -720,11 +720,7 @@
 	bucketName := "test-bucket-" + fmt.Sprintf("%d", time.Now().UnixNano())
 
 	// Create bucket
-<<<<<<< HEAD
-	_, err := s3Client.CreateBucket(context.Background(), &s3.CreateBucketInput{
-=======
 	_, err := s3Client.CreateBucket(context.TODO(), &s3.CreateBucketInput{
->>>>>>> 632029fd
 		Bucket: aws.String(bucketName),
 	})
 	require.NoError(t, err)
@@ -800,171 +796,6 @@
 	t.Logf("✅ Prefix filtering logic correctly handles edge cases")
 }
 
-<<<<<<< HEAD
-// TestNextMarkerDelimiterFix tests the NextMarker behavior with delimiters for directory prefixes
-// This addresses the test failures where NextMarker should include trailing slash for CommonPrefixes
-func TestNextMarkerDelimiterFix(t *testing.T) {
-	s3Client := setupS3Client(t)
-	bucketName := "test-bucket-" + fmt.Sprintf("%d", time.Now().UnixNano())
-
-	// Create bucket
-	_, err := s3Client.CreateBucket(context.Background(), &s3.CreateBucketInput{
-		Bucket: aws.String(bucketName),
-	})
-	require.NoError(t, err)
-	defer cleanupBucket(t, s3Client, bucketName)
-
-	// Create test objects that match the failing test pattern
-	testObjects := []string{
-		"asdf",
-		"boo/bar",
-		"boo/baz/xyzzy",
-		"cquux/thud",
-		"cquux/bla",
-	}
-
-	for _, objectKey := range testObjects {
-		_, err = s3Client.PutObject(context.Background(), &s3.PutObjectInput{
-			Bucket: aws.String(bucketName),
-			Key:    aws.String(objectKey),
-			Body:   strings.NewReader("test content for " + objectKey),
-		})
-		require.NoError(t, err)
-	}
-
-	// Test the specific failing case: list with delimiter "/" and maxKeys=1
-	// This should return objects/prefixes one at a time with correct NextMarker
-
-	// First call: should return "asdf" with NextMarker="asdf"
-	listResponse, err := s3Client.ListObjects(context.Background(), &s3.ListObjectsInput{
-		Bucket:    aws.String(bucketName),
-		Delimiter: aws.String("/"),
-		MaxKeys:   aws.Int32(1),
-	})
-	require.NoError(t, err)
-
-	assert.True(t, *listResponse.IsTruncated, "First response should be truncated")
-	assert.Len(t, listResponse.Contents, 1, "Should return exactly 1 object")
-	assert.Equal(t, "asdf", aws.ToString(listResponse.Contents[0].Key), "First object should be 'asdf'")
-	assert.Equal(t, "asdf", aws.ToString(listResponse.NextMarker), "NextMarker should be 'asdf'")
-
-	// Second call: continue from "asdf", should return CommonPrefix "boo/" with NextMarker="boo/"
-	listResponse, err = s3Client.ListObjects(context.Background(), &s3.ListObjectsInput{
-		Bucket:    aws.String(bucketName),
-		Delimiter: aws.String("/"),
-		Marker:    listResponse.NextMarker,
-		MaxKeys:   aws.Int32(1),
-	})
-	require.NoError(t, err)
-
-	assert.True(t, *listResponse.IsTruncated, "Second response should be truncated")
-	assert.Len(t, listResponse.Contents, 0, "Should return no direct objects")
-	assert.Len(t, listResponse.CommonPrefixes, 1, "Should return exactly 1 CommonPrefix")
-	assert.Equal(t, "boo/", aws.ToString(listResponse.CommonPrefixes[0].Prefix), "CommonPrefix should be 'boo/'")
-
-	// This is the critical assertion that was failing:
-	assert.Equal(t, "boo/", aws.ToString(listResponse.NextMarker), "NextMarker should be 'boo/' (with trailing slash)")
-
-	// Third call: continue from "boo/", should return CommonPrefix "cquux/"
-	listResponse, err = s3Client.ListObjects(context.Background(), &s3.ListObjectsInput{
-		Bucket:    aws.String(bucketName),
-		Delimiter: aws.String("/"),
-		Marker:    listResponse.NextMarker,
-		MaxKeys:   aws.Int32(1),
-	})
-	require.NoError(t, err)
-
-	assert.False(t, *listResponse.IsTruncated, "Third response should not be truncated")
-	assert.Len(t, listResponse.Contents, 0, "Should return no direct objects")
-	assert.Len(t, listResponse.CommonPrefixes, 1, "Should return exactly 1 CommonPrefix")
-	assert.Equal(t, "cquux/", aws.ToString(listResponse.CommonPrefixes[0].Prefix), "CommonPrefix should be 'cquux/'")
-
-	t.Logf("✅ NextMarker correctly includes trailing slash for CommonPrefixes")
-}
-
-// TestIsTruncatedLogicFix tests the IsTruncated flag behavior for list operations
-// This addresses the test failures where IsTruncated was incorrectly set to true
-func TestIsTruncatedLogicFix(t *testing.T) {
-	s3Client := setupS3Client(t)
-	bucketName := "test-bucket-" + fmt.Sprintf("%d", time.Now().UnixNano())
-
-	// Create bucket
-	_, err := s3Client.CreateBucket(context.Background(), &s3.CreateBucketInput{
-		Bucket: aws.String(bucketName),
-	})
-	require.NoError(t, err)
-	defer cleanupBucket(t, s3Client, bucketName)
-
-	// Create test objects that match the failing test pattern
-	testObjects := []string{
-		"asdf",
-		"boo/bar",
-		"boo/baz/xyzzy",
-		"cquux/thud",
-		"cquux/bla",
-	}
-
-	for _, objectKey := range testObjects {
-		_, err = s3Client.PutObject(context.Background(), &s3.PutObjectInput{
-			Bucket: aws.String(bucketName),
-			Key:    aws.String(objectKey),
-			Body:   strings.NewReader("test content for " + objectKey),
-		})
-		require.NoError(t, err)
-	}
-
-	// Test ListObjectsV2 with the exact failing pattern from the s3tests
-	// With delimiter="/", this creates: 'asdf' (object), 'boo/' (CommonPrefix), 'cquux/' (CommonPrefix)
-	// So total of 3 "items" to return
-
-	// First call: MaxKeys=1, should return 'asdf', IsTruncated=true (2 more items)
-	listResponse, err := s3Client.ListObjectsV2(context.Background(), &s3.ListObjectsV2Input{
-		Bucket:    aws.String(bucketName),
-		Delimiter: aws.String("/"),
-		MaxKeys:   aws.Int32(1),
-	})
-	require.NoError(t, err)
-
-	assert.True(t, *listResponse.IsTruncated, "First response should be truncated")
-	assert.Equal(t, 1, listResponse.KeyCount, "Should return 1 item")
-	assert.Len(t, listResponse.Contents, 1, "Should return 1 object")
-	assert.Equal(t, "asdf", aws.ToString(listResponse.Contents[0].Key), "First object should be 'asdf'")
-
-	// Second call: continue with NextContinuationToken, MaxKeys=1, should return 'boo/', IsTruncated=true (1 more item)
-	listResponse, err = s3Client.ListObjectsV2(context.Background(), &s3.ListObjectsV2Input{
-		Bucket:            aws.String(bucketName),
-		Delimiter:         aws.String("/"),
-		MaxKeys:           aws.Int32(1),
-		ContinuationToken: listResponse.NextContinuationToken,
-	})
-	require.NoError(t, err)
-
-	assert.True(t, *listResponse.IsTruncated, "Second response should be truncated")
-	assert.Equal(t, 1, listResponse.KeyCount, "Should return 1 item")
-	assert.Len(t, listResponse.CommonPrefixes, 1, "Should return 1 CommonPrefix")
-	assert.Equal(t, "boo/", aws.ToString(listResponse.CommonPrefixes[0].Prefix), "CommonPrefix should be 'boo/'")
-
-	// Third call: continue with NextContinuationToken, MaxKeys=1, should return 'cquux/', IsTruncated=FALSE (no more items)
-	listResponse, err = s3Client.ListObjectsV2(context.Background(), &s3.ListObjectsV2Input{
-		Bucket:            aws.String(bucketName),
-		Delimiter:         aws.String("/"),
-		MaxKeys:           aws.Int32(1),
-		ContinuationToken: listResponse.NextContinuationToken,
-	})
-	require.NoError(t, err)
-
-	// This is the critical assertion that was failing before the fix
-	assert.False(t, *listResponse.IsTruncated, "Third response should NOT be truncated (this was the bug)")
-	assert.Equal(t, 1, listResponse.KeyCount, "Should return 1 item")
-	assert.Len(t, listResponse.CommonPrefixes, 1, "Should return 1 CommonPrefix")
-	assert.Equal(t, "cquux/", aws.ToString(listResponse.CommonPrefixes[0].Prefix), "CommonPrefix should be 'cquux/'")
-	assert.Nil(t, listResponse.NextContinuationToken, "NextContinuationToken should be nil when not truncated")
-
-	t.Logf("✅ IsTruncated logic correctly identifies when there are no more results")
-}
-
-=======
->>>>>>> 632029fd
 // Helper function to setup S3 client
 func setupS3Client(t *testing.T) *s3.Client {
 	// S3TestConfig holds configuration for S3 tests
