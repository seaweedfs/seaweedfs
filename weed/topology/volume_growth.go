--- conflicted
+++ resolved
@@ -31,38 +31,22 @@
 }
 
 type volumeGrowthStrategy struct {
-<<<<<<< HEAD
 	Copy1Count       int
 	Copy2Count       int
 	Copy3Count       int
 	CopyOtherCount   int
 	Threshold        float64
 	CrowdedThreshold float64
-=======
-	Copy1Count     int
-	Copy2Count     int
-	Copy3Count     int
-	CopyOtherCount int
-	Threshold      float64
->>>>>>> e99eee8e
 }
 
 var (
 	VolumeGrowStrategy = volumeGrowthStrategy{
-<<<<<<< HEAD
 		Copy1Count:       7,
 		Copy2Count:       6,
 		Copy3Count:       3,
 		CopyOtherCount:   1,
 		Threshold:        0.9,
 		CrowdedThreshold: 0.6,
-=======
-		Copy1Count:     7,
-		Copy2Count:     6,
-		Copy3Count:     3,
-		CopyOtherCount: 1,
-		Threshold:      0.9,
->>>>>>> e99eee8e
 	}
 )
 
