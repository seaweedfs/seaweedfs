package topology

import (
	"fmt"
<<<<<<< HEAD
	"math/rand"
=======
	"github.com/seaweedfs/seaweedfs/weed/stats"
	"math/rand/v2"
>>>>>>> 18afdb15
	"sync"
	"sync/atomic"
	"time"

	"github.com/seaweedfs/seaweedfs/weed/storage/types"

	"github.com/seaweedfs/seaweedfs/weed/glog"
	"github.com/seaweedfs/seaweedfs/weed/storage"
	"github.com/seaweedfs/seaweedfs/weed/storage/needle"
	"github.com/seaweedfs/seaweedfs/weed/storage/super_block"
)

type copyState int

const (
	noCopies copyState = 0 + iota
	insufficientCopies
	enoughCopies
)

type volumeState string

const (
	readOnlyState     volumeState = "ReadOnly"
	oversizedState                = "Oversized"
	crowdedState                  = "Crowded"
	noWritableVolumes             = "No writable volumes"
)

type stateIndicator func(copyState) bool

func ExistCopies() stateIndicator {
	return func(state copyState) bool { return state != noCopies }
}

func NoCopies() stateIndicator {
	return func(state copyState) bool { return state == noCopies }
}

type volumesBinaryState struct {
	rp        *super_block.ReplicaPlacement
	name      volumeState    // the name for volume state (eg. "Readonly", "Oversized")
	indicator stateIndicator // indicate whether the volumes should be marked as `name`
	copyMap   map[needle.VolumeId]*VolumeLocationList
}

func NewVolumesBinaryState(name volumeState, rp *super_block.ReplicaPlacement, indicator stateIndicator) *volumesBinaryState {
	return &volumesBinaryState{
		rp:        rp,
		name:      name,
		indicator: indicator,
		copyMap:   make(map[needle.VolumeId]*VolumeLocationList),
	}
}

func (v *volumesBinaryState) Dump() (res []uint32) {
	for vid, list := range v.copyMap {
		if v.indicator(v.copyState(list)) {
			res = append(res, uint32(vid))
		}
	}
	return
}

func (v *volumesBinaryState) IsTrue(vid needle.VolumeId) bool {
	list, _ := v.copyMap[vid]
	return v.indicator(v.copyState(list))
}

func (v *volumesBinaryState) Add(vid needle.VolumeId, dn *DataNode) {
	list, _ := v.copyMap[vid]
	if list != nil {
		list.Set(dn)
		return
	}
	list = NewVolumeLocationList()
	list.Set(dn)
	v.copyMap[vid] = list
}

func (v *volumesBinaryState) Remove(vid needle.VolumeId, dn *DataNode) {
	list, _ := v.copyMap[vid]
	if list != nil {
		list.Remove(dn)
		if list.Length() == 0 {
			delete(v.copyMap, vid)
		}
	}
}

func (v *volumesBinaryState) copyState(list *VolumeLocationList) copyState {
	if list == nil {
		return noCopies
	}
	if list.Length() < v.rp.GetCopyCount() {
		return insufficientCopies
	}
	return enoughCopies
}

// mapping from volume to its locations, inverted from server to volume
type VolumeLayout struct {
	growRequest      atomic.Bool
	lastGrowCount    atomic.Uint32
	rp               *super_block.ReplicaPlacement
	ttl              *needle.TTL
	diskType         types.DiskType
	vid2location     map[needle.VolumeId]*VolumeLocationList
	writables        []needle.VolumeId // transient array of writable volume id
	crowded          map[needle.VolumeId]struct{}
	readonlyVolumes  *volumesBinaryState // readonly volumes
	oversizedVolumes *volumesBinaryState // oversized volumes
	vacuumedVolumes  map[needle.VolumeId]time.Time
	volumeSizeLimit  uint64
	replicationAsMin bool
	accessLock       sync.RWMutex
}

type VolumeLayoutStats struct {
	TotalSize uint64
	UsedSize  uint64
	FileCount uint64
}

func NewVolumeLayout(rp *super_block.ReplicaPlacement, ttl *needle.TTL, diskType types.DiskType, volumeSizeLimit uint64, replicationAsMin bool) *VolumeLayout {
	return &VolumeLayout{
		rp:               rp,
		ttl:              ttl,
		diskType:         diskType,
		vid2location:     make(map[needle.VolumeId]*VolumeLocationList),
		writables:        *new([]needle.VolumeId),
		crowded:          make(map[needle.VolumeId]struct{}),
		readonlyVolumes:  NewVolumesBinaryState(readOnlyState, rp, ExistCopies()),
		oversizedVolumes: NewVolumesBinaryState(oversizedState, rp, ExistCopies()),
		vacuumedVolumes:  make(map[needle.VolumeId]time.Time),
		volumeSizeLimit:  volumeSizeLimit,
		replicationAsMin: replicationAsMin,
	}
}

func (vl *VolumeLayout) String() string {
	return fmt.Sprintf("rp:%v, ttl:%v, writables:%v, volumeSizeLimit:%v", vl.rp, vl.ttl, vl.writables, vl.volumeSizeLimit)
}

func (vl *VolumeLayout) RegisterVolume(v *storage.VolumeInfo, dn *DataNode) {
	vl.accessLock.Lock()
	defer vl.accessLock.Unlock()

	defer vl.rememberOversizedVolume(v, dn)

	if _, ok := vl.vid2location[v.Id]; !ok {
		vl.vid2location[v.Id] = NewVolumeLocationList()
	}
	vl.vid2location[v.Id].Set(dn)
	// glog.V(4).Infof("volume %d added to %s len %d copy %d", v.Id, dn.Id(), vl.vid2location[v.Id].Length(), v.ReplicaPlacement.GetCopyCount())
	for _, dn := range vl.vid2location[v.Id].list {
		if vInfo, err := dn.GetVolumesById(v.Id); err == nil {
			if vInfo.ReadOnly {
				glog.V(1).Infof("vid %d removed from writable", v.Id)
				vl.removeFromWritable(v.Id)
				vl.readonlyVolumes.Add(v.Id, dn)
				return
			} else {
				vl.readonlyVolumes.Remove(v.Id, dn)
			}
		} else {
			glog.V(1).Infof("vid %d removed from writable", v.Id)
			vl.removeFromWritable(v.Id)
			vl.readonlyVolumes.Remove(v.Id, dn)
			return
		}
	}

}

func (vl *VolumeLayout) rememberOversizedVolume(v *storage.VolumeInfo, dn *DataNode) {
	if vl.isOversized(v) {
		vl.oversizedVolumes.Add(v.Id, dn)
	} else {
		vl.oversizedVolumes.Remove(v.Id, dn)
	}
}

func (vl *VolumeLayout) UnRegisterVolume(v *storage.VolumeInfo, dn *DataNode) {
	vl.accessLock.Lock()
	defer vl.accessLock.Unlock()

	// remove from vid2location map
	location, ok := vl.vid2location[v.Id]
	if !ok {
		return
	}

	if location.Remove(dn) {

		vl.readonlyVolumes.Remove(v.Id, dn)
		vl.oversizedVolumes.Remove(v.Id, dn)
		vl.ensureCorrectWritables(v.Id)

		if location.Length() == 0 {
			delete(vl.vid2location, v.Id)
		}

	}
}

func (vl *VolumeLayout) EnsureCorrectWritables(v *storage.VolumeInfo) {
	vl.accessLock.Lock()
	defer vl.accessLock.Unlock()

	vl.ensureCorrectWritables(v.Id)
}

func (vl *VolumeLayout) ensureCorrectWritables(vid needle.VolumeId) {
	isEnoughCopies := vl.enoughCopies(vid)
	isAllWritable := vl.isAllWritable(vid)
	isOversizedVolume := vl.oversizedVolumes.IsTrue(vid)
	if isEnoughCopies && isAllWritable && !isOversizedVolume {
		vl.setVolumeWritable(vid)
	} else {
		if !isEnoughCopies {
			glog.V(0).Infof("volume %d does not have enough copies", vid)
		}
		if !isAllWritable {
			glog.V(0).Infof("volume %d are not all writable", vid)
		}
		if isOversizedVolume {
			glog.V(1).Infof("volume %d are oversized", vid)
		}
		glog.V(0).Infof("volume %d remove from writable", vid)
		vl.removeFromWritable(vid)
	}
}

func (vl *VolumeLayout) isAllWritable(vid needle.VolumeId) bool {
	if location, ok := vl.vid2location[vid]; ok {
		for _, dn := range location.list {
			if v, getError := dn.GetVolumesById(vid); getError == nil {
				if v.ReadOnly {
					return false
				}
			}
		}
	} else {
		return false
	}

	return true
}

func (vl *VolumeLayout) isOversized(v *storage.VolumeInfo) bool {
	return uint64(v.Size) >= vl.volumeSizeLimit
}

func (vl *VolumeLayout) isWritable(v *storage.VolumeInfo) bool {
	return !vl.isOversized(v) &&
		v.Version == needle.CurrentVersion &&
		!v.ReadOnly
}

func (vl *VolumeLayout) isEmpty() bool {
	vl.accessLock.RLock()
	defer vl.accessLock.RUnlock()

	return len(vl.vid2location) == 0
}

func (vl *VolumeLayout) Lookup(vid needle.VolumeId) []*DataNode {
	vl.accessLock.RLock()
	defer vl.accessLock.RUnlock()

	if location := vl.vid2location[vid]; location != nil {
		return location.list
	}
	return nil
}

func (vl *VolumeLayout) ListVolumeServers() (nodes []*DataNode) {
	vl.accessLock.RLock()
	defer vl.accessLock.RUnlock()

	for _, location := range vl.vid2location {
		nodes = append(nodes, location.list...)
	}
	return
}

func (vl *VolumeLayout) PickForWrite(count uint64, option *VolumeGrowOption) (vid needle.VolumeId, counter uint64, locationList *VolumeLocationList, shouldGrow bool, err error) {
	vl.accessLock.RLock()
	defer vl.accessLock.RUnlock()

	lenWriters := len(vl.writables)
	if lenWriters <= 0 {
		return 0, 0, nil, true, fmt.Errorf("%s in volume layout", noWritableVolumes)
	}
	if option.DataCenter == "" && option.Rack == "" && option.DataNode == "" {
		vid := vl.writables[rand.IntN(lenWriters)]
		locationList = vl.vid2location[vid]
		if locationList == nil || len(locationList.list) == 0 {
			return 0, 0, nil, false, fmt.Errorf("Strangely vid %s is on no machine!", vid.String())
		}
		return vid, count, locationList.Copy(), false, nil
	}

	// clone vl.writables
	writables := make([]needle.VolumeId, len(vl.writables))
	copy(writables, vl.writables)
	// randomize the writables
	rand.Shuffle(len(writables), func(i, j int) {
		writables[i], writables[j] = writables[j], writables[i]
	})

	for _, writableVolumeId := range writables {
		volumeLocationList := vl.vid2location[writableVolumeId]
		for _, dn := range volumeLocationList.list {
			if option.DataCenter != "" && dn.GetDataCenter().Id() != NodeId(option.DataCenter) {
				continue
			}
			if option.Rack != "" && dn.GetRack().Id() != NodeId(option.Rack) {
				continue
			}
			if option.DataNode != "" && dn.Id() != NodeId(option.DataNode) {
				continue
			}
			vid, locationList, counter = writableVolumeId, volumeLocationList.Copy(), count
			return
		}
	}
	return vid, count, locationList, true, fmt.Errorf("%s in DataCenter:%v Rack:%v DataNode:%v", noWritableVolumes, option.DataCenter, option.Rack, option.DataNode)
}

func (vl *VolumeLayout) HasGrowRequest() bool {
	return vl.growRequest.Load()
}
func (vl *VolumeLayout) AddGrowRequest() {
	vl.growRequest.Store(true)
}
func (vl *VolumeLayout) DoneGrowRequest() {
	vl.growRequest.Store(false)
}

func (vl *VolumeLayout) SetLastGrowCount(count uint32) {
	if vl.lastGrowCount.Load() != count && count != 0 {
		vl.lastGrowCount.Store(count)
	}
}

func (vl *VolumeLayout) GetLastGrowCount() uint32 {
	return vl.lastGrowCount.Load()
}

func (vl *VolumeLayout) ShouldGrowVolumes() bool {
	writable, crowded := vl.GetWritableVolumeCount()
	return writable <= crowded
}

func (vl *VolumeLayout) GetWritableVolumeCount() (active, crowded int) {
	vl.accessLock.RLock()
	defer vl.accessLock.RUnlock()
	return len(vl.writables), len(vl.crowded)
}

func (vl *VolumeLayout) removeFromWritable(vid needle.VolumeId) bool {
	toDeleteIndex := -1
	for k, id := range vl.writables {
		if id == vid {
			toDeleteIndex = k
			break
		}
	}
	if toDeleteIndex >= 0 {
		glog.V(0).Infoln("Volume", vid, "becomes unwritable")
		vl.writables = append(vl.writables[0:toDeleteIndex], vl.writables[toDeleteIndex+1:]...)
		vl.removeFromCrowded(vid)
		return true
	}
	return false
}
func (vl *VolumeLayout) setVolumeWritable(vid needle.VolumeId) bool {
	for _, v := range vl.writables {
		if v == vid {
			return false
		}
	}
	glog.V(0).Infoln("Volume", vid, "becomes writable")
	vl.writables = append(vl.writables, vid)
	return true
}

func (vl *VolumeLayout) SetVolumeReadOnly(dn *DataNode, vid needle.VolumeId) bool {
	vl.accessLock.Lock()
	defer vl.accessLock.Unlock()

	if _, ok := vl.vid2location[vid]; ok {
		vl.readonlyVolumes.Add(vid, dn)
		return vl.removeFromWritable(vid)
	}
	return true
}

func (vl *VolumeLayout) SetVolumeWritable(dn *DataNode, vid needle.VolumeId) bool {
	vl.accessLock.Lock()
	defer vl.accessLock.Unlock()

	if _, ok := vl.vid2location[vid]; ok {
		vl.readonlyVolumes.Remove(vid, dn)
	}

	if vl.enoughCopies(vid) {
		return vl.setVolumeWritable(vid)
	}
	return false
}

func (vl *VolumeLayout) SetVolumeUnavailable(dn *DataNode, vid needle.VolumeId) bool {
	vl.accessLock.Lock()
	defer vl.accessLock.Unlock()

	if location, ok := vl.vid2location[vid]; ok {
		if location.Remove(dn) {
			vl.readonlyVolumes.Remove(vid, dn)
			vl.oversizedVolumes.Remove(vid, dn)
			if location.Length() < vl.rp.GetCopyCount() {
				glog.V(0).Infoln("Volume", vid, "has", location.Length(), "replica, less than required", vl.rp.GetCopyCount())
				return vl.removeFromWritable(vid)
			}
		}
	}
	return false
}
func (vl *VolumeLayout) SetVolumeAvailable(dn *DataNode, vid needle.VolumeId, isReadOnly, isFullCapacity bool) bool {
	vl.accessLock.Lock()
	defer vl.accessLock.Unlock()

	vInfo, err := dn.GetVolumesById(vid)
	if err != nil {
		return false
	}

	vl.vid2location[vid].Set(dn)

	if vInfo.ReadOnly || isReadOnly || isFullCapacity {
		return false
	}

	if vl.enoughCopies(vid) {
		return vl.setVolumeWritable(vid)
	}
	return false
}

func (vl *VolumeLayout) enoughCopies(vid needle.VolumeId) bool {
	locations := vl.vid2location[vid].Length()
	desired := vl.rp.GetCopyCount()
	return locations == desired || (vl.replicationAsMin && locations > desired)
}

func (vl *VolumeLayout) SetVolumeCapacityFull(vid needle.VolumeId) bool {
	vl.accessLock.Lock()
	defer vl.accessLock.Unlock()

	wasWritable := vl.removeFromWritable(vid)
	if wasWritable {
		glog.V(0).Infof("Volume %d reaches full capacity.", vid)
	}
	return wasWritable
}

func (vl *VolumeLayout) removeFromCrowded(vid needle.VolumeId) {
	delete(vl.crowded, vid)
}

func (vl *VolumeLayout) setVolumeCrowded(vid needle.VolumeId) {
	if _, ok := vl.crowded[vid]; !ok {
		vl.crowded[vid] = struct{}{}
		glog.V(0).Infoln("Volume", vid, "becomes crowded")
	}
}

func (vl *VolumeLayout) SetVolumeCrowded(vid needle.VolumeId) {
	// since delete is guarded by accessLock.Lock(),
	// and is always called in sequential order,
	// RLock() should be safe enough
	vl.accessLock.RLock()
	defer vl.accessLock.RUnlock()

	vl.setVolumeCrowded(vid)
}

type VolumeLayoutInfo struct {
	Replication string            `json:"replication"`
	TTL         string            `json:"ttl"`
	Writables   []needle.VolumeId `json:"writables"`
	Collection  string            `json:"collection"`
	DiskType    string            `json:"diskType"`
}

func (vl *VolumeLayout) ToInfo() (info VolumeLayoutInfo) {
	info.Replication = vl.rp.String()
	info.TTL = vl.ttl.String()
	info.Writables = vl.writables
	info.DiskType = vl.diskType.ReadableString()
	//m["locations"] = vl.vid2location
	return
}

func (vl *VolumeLayout) ToGrowOption() (option *VolumeGrowOption) {
	option = &VolumeGrowOption{}
	option.ReplicaPlacement = vl.rp
	option.Ttl = vl.ttl
	option.DiskType = vl.diskType
	return
}

func (vl *VolumeLayout) Stats() *VolumeLayoutStats {
	vl.accessLock.RLock()
	defer vl.accessLock.RUnlock()

	ret := &VolumeLayoutStats{}

	freshThreshold := time.Now().Unix() - 60

	for vid, vll := range vl.vid2location {
		size, fileCount := vll.Stats(vid, freshThreshold)
		ret.FileCount += uint64(fileCount)
		ret.UsedSize += size * uint64(vll.Length())
		if vl.readonlyVolumes.IsTrue(vid) {
			ret.TotalSize += size * uint64(vll.Length())
		} else {
			ret.TotalSize += vl.volumeSizeLimit * uint64(vll.Length())
		}
	}

	return ret
}<|MERGE_RESOLUTION|>--- conflicted
+++ resolved
@@ -2,12 +2,8 @@
 
 import (
 	"fmt"
-<<<<<<< HEAD
+	"github.com/seaweedfs/seaweedfs/weed/stats"
 	"math/rand"
-=======
-	"github.com/seaweedfs/seaweedfs/weed/stats"
-	"math/rand/v2"
->>>>>>> 18afdb15
 	"sync"
 	"sync/atomic"
 	"time"
