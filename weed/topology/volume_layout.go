--- conflicted
+++ resolved
@@ -106,13 +106,9 @@
 
 // mapping from volume to its locations, inverted from server to volume
 type VolumeLayout struct {
-<<<<<<< HEAD
-	growRequestCount int32
+	growRequest      atomic.Bool
 	lastGrowCount    atomic.Uint32
-=======
-	growRequest      atomic.Bool
->>>>>>> 794a5aa6
-	rp               *super_block.ReplicaPlacement
+  rp               *super_block.ReplicaPlacement
 	ttl              *needle.TTL
 	diskType         types.DiskType
 	vid2location     map[needle.VolumeId]*VolumeLocationList
