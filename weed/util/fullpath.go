package util

import (
<<<<<<< HEAD
	"os"
	"path"
=======
	"path/filepath"
>>>>>>> b5b97a47
	"strings"
)

// FullPath will keep the literal passed in.
// file literal: /path/to/file
// directory literal: /path/
// change to file literal: fp.Child(".") or NewFullPath(name, ".")
// change to directory literal: fp.Child("./") or NewFullPath(name, "./")
type FullPath string

func NewFullPath(name ...string) FullPath {
	return FullPath(Join(name...))
}

func (fp FullPath) DirAndName() (string, string) {
	dir, name := path.Split(clearName(string(fp)))
	if dir == "/" {
		return dir, name
	}
	if len(dir) < 1 {
		return "/", ""
	}
	return dir[:len(dir)-1], name
}

func (fp FullPath) Name() string {
	_, name := fp.DirAndName()
	return name
}

func (fp FullPath) Child(name string) FullPath {
	return NewFullPath(string(fp), name)
}

// AsInode an in-memory only inode representation
func (fp FullPath) AsInode(unixTime int64) uint64 {
	inode := uint64(HashStringToLong(string(fp)))
	inode = inode + uint64(unixTime)*37
	return inode
}

func Join(names ...string) string {
	return clearName(path.Join(names...))
}

func clearName(name string) string {
	name = strings.ToValidUTF8(name, "?")
	name = strings.ReplaceAll(name, "\\", "/")
	name = path.Clean(name)
	if name == "." {
		name = "/"
	}
	if !strings.HasPrefix(name, "/") {
		name = "/" + name
	}
	return name
}<|MERGE_RESOLUTION|>--- conflicted
+++ resolved
@@ -1,12 +1,7 @@
 package util
 
 import (
-<<<<<<< HEAD
-	"os"
 	"path"
-=======
-	"path/filepath"
->>>>>>> b5b97a47
 	"strings"
 )
 
