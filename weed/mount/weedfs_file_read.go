package mount

import (
	"bytes"
	"context"
	"fmt"
	"io"

	"github.com/seaweedfs/seaweedfs/weed/util"

	"github.com/hanwen/go-fuse/v2/fuse"

	"github.com/seaweedfs/seaweedfs/weed/glog"
)

/**
 * Read data
 *
 * Read should send exactly the number of bytes requested except
 * on EOF or error, otherwise the rest of the data will be
 * substituted with zeroes.  An exception to this is when the file
 * has been opened in 'direct_io' mode, in which case the return
 * value of the read system call will reflect the return value of
 * this operation.
 *
 * fi->fh will contain the value set by the open method, or will
 * be undefined if the open method didn't set any value.
 *
 * Valid replies:
 *   fuse_reply_buf
 *   fuse_reply_iov
 *   fuse_reply_data
 *   fuse_reply_err
 *
 * @param req request handle
 * @param ino the inode number
 * @param size number of bytes to read
 * @param off offset to read from
 * @param fi file information
 */
func (wfs *WFS) Read(cancel <-chan struct{}, in *fuse.ReadIn, buff []byte) (fuse.ReadResult, fuse.Status) {
	fh := wfs.GetHandle(FileHandleId(in.Fh))
	if fh == nil {
		return nil, fuse.ENOENT
	}

	fhActiveLock := fh.wfs.fhLockTable.AcquireLock("Read", fh.fh, util.SharedLock)
	defer fh.wfs.fhLockTable.ReleaseLock(fh.fh, fhActiveLock)

	// Create a context that will be cancelled when the cancel channel receives a signal
	ctx, cancelFunc := context.WithCancel(context.Background())
<<<<<<< HEAD
	defer cancelFunc() // Ensure cleanup

=======
	defer cancelFunc()
	
>>>>>>> fc89e97a
	go func() {
		select {
		case <-cancel:
			cancelFunc()
		case <-ctx.Done():
<<<<<<< HEAD
			// Clean exit when read operation completes
=======
			// Context already cancelled, exit goroutine
>>>>>>> fc89e97a
		}
	}()

	offset := int64(in.Offset)
	totalRead, err := readDataByFileHandleWithContext(ctx, buff, fh, offset)
	if err != nil {
		glog.Warningf("file handle read %s %d: %v", fh.FullPath(), totalRead, err)
		return nil, fuse.EIO
	}

	if IsDebugFileReadWrite {
		// print(".")
		mirrorData := make([]byte, totalRead)
		fh.mirrorFile.ReadAt(mirrorData, offset)
		if bytes.Compare(mirrorData, buff[:totalRead]) != 0 {

			againBuff := make([]byte, len(buff))
			againRead, _ := readDataByFileHandleWithContext(ctx, againBuff, fh, offset)
			againCorrect := bytes.Compare(mirrorData, againBuff[:againRead]) == 0
			againSame := bytes.Compare(buff[:totalRead], againBuff[:againRead]) == 0

			fmt.Printf("\ncompare %v [%d,%d) size:%d againSame:%v againCorrect:%v\n", fh.mirrorFile.Name(), offset, offset+totalRead, totalRead, againSame, againCorrect)
			//fmt.Printf("read mirrow data: %v\n", mirrorData)
			//fmt.Printf("read actual data: %v\n", againBuff[:totalRead])
		}
	}

	return fuse.ReadResultData(buff[:totalRead]), fuse.OK
}

func readDataByFileHandle(buff []byte, fhIn *FileHandle, offset int64) (int64, error) {
	// read data from source file
	size := len(buff)
	fhIn.lockForRead(offset, size)
	defer fhIn.unlockForRead(offset, size)

	n, tsNs, err := fhIn.readFromChunks(buff, offset)
	if err == nil || err == io.EOF {
		maxStop := fhIn.readFromDirtyPages(buff, offset, tsNs)
		n = max(maxStop-offset, n)
	}
	if err == io.EOF {
		err = nil
	}
	return n, err
}

func readDataByFileHandleWithContext(ctx context.Context, buff []byte, fhIn *FileHandle, offset int64) (int64, error) {
	// read data from source file
	size := len(buff)
	fhIn.lockForRead(offset, size)
	defer fhIn.unlockForRead(offset, size)

	n, tsNs, err := fhIn.readFromChunksWithContext(ctx, buff, offset)
	if err == nil || err == io.EOF {
		maxStop := fhIn.readFromDirtyPages(buff, offset, tsNs)
		n = max(maxStop-offset, n)
	}
	if err == io.EOF {
		err = nil
	}
	return n, err
}<|MERGE_RESOLUTION|>--- conflicted
+++ resolved
@@ -49,23 +49,13 @@
 
 	// Create a context that will be cancelled when the cancel channel receives a signal
 	ctx, cancelFunc := context.WithCancel(context.Background())
-<<<<<<< HEAD
 	defer cancelFunc() // Ensure cleanup
 
-=======
-	defer cancelFunc()
-	
->>>>>>> fc89e97a
 	go func() {
 		select {
 		case <-cancel:
 			cancelFunc()
 		case <-ctx.Done():
-<<<<<<< HEAD
-			// Clean exit when read operation completes
-=======
-			// Context already cancelled, exit goroutine
->>>>>>> fc89e97a
 		}
 	}()
 
