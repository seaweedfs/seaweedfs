package mount

import (
	"golang.org/x/sync/semaphore"
	"math"
	"sync"

	"golang.org/x/exp/slices"

	"github.com/seaweedfs/seaweedfs/weed/filer"
	"github.com/seaweedfs/seaweedfs/weed/glog"
	"github.com/seaweedfs/seaweedfs/weed/pb/filer_pb"
	"github.com/seaweedfs/seaweedfs/weed/util"
<<<<<<< HEAD
=======
	"golang.org/x/exp/slices"
	"golang.org/x/sync/semaphore"
	"math"
	"sync"
>>>>>>> dac9c28d
)

type FileHandleId uint64

type FileHandle struct {
	fh        FileHandleId
	counter   int64
<<<<<<< HEAD
	entry     *filer_pb.Entry
=======
	entry     *LockedEntry
>>>>>>> dac9c28d
	entryLock sync.Mutex
	inode     uint64
	wfs       *WFS

	// cache file has been written to
	dirtyMetadata  bool
	dirtyPages     *PageWriter
	entryViewCache []filer.VisibleInterval
	reader         *filer.ChunkReadAt
	contentType    string
	handle         uint64
	orderedMutex   *semaphore.Weighted

	isDeleted bool
}

func newFileHandle(wfs *WFS, handleId FileHandleId, inode uint64, entry *filer_pb.Entry) *FileHandle {
	fh := &FileHandle{
		fh:           handleId,
		counter:      1,
		inode:        inode,
		wfs:          wfs,
		orderedMutex: semaphore.NewWeighted(int64(math.MaxInt64)),
	}
	// dirtyPages: newContinuousDirtyPages(file, writeOnly),
	fh.dirtyPages = newPageWriter(fh, wfs.option.ChunkSizeLimit)
	if entry != nil {
		entry.Attributes.FileSize = filer.FileSize(entry)
	}

	return fh
}

func (fh *FileHandle) FullPath() util.FullPath {
	fp, _ := fh.wfs.inodeToPath.GetPath(fh.inode)
	return fp
}

func (fh *FileHandle) GetEntry() *filer_pb.Entry {
	fh.entryLock.Lock()
	defer fh.entryLock.Unlock()
	return fh.entry
}

func (fh *FileHandle) SetEntry(entry *filer_pb.Entry) {
	fh.entryLock.Lock()
	defer fh.entryLock.Unlock()
	fh.entry = entry
}

func (fh *FileHandle) UpdateEntry(fn func(entry *filer_pb.Entry)) *filer_pb.Entry {
	fh.entryLock.Lock()
	defer fh.entryLock.Unlock()
	fn(fh.entry)
	return fh.entry
}

func (fh *FileHandle) AddChunks(chunks []*filer_pb.FileChunk) {
	fh.entryLock.Lock()
	defer fh.entryLock.Unlock()

	if fh.entry == nil {
		return
	}

	// find the earliest incoming chunk
	newChunks := chunks
	earliestChunk := newChunks[0]
	for i := 1; i < len(newChunks); i++ {
		if lessThan(earliestChunk, newChunks[i]) {
			earliestChunk = newChunks[i]
		}
	}

	// pick out-of-order chunks from existing chunks
	for _, chunk := range fh.entry.GetChunks() {
		if lessThan(earliestChunk, chunk) {
			chunks = append(chunks, chunk)
		}
	}

	// sort incoming chunks
	slices.SortFunc(chunks, func(a, b *filer_pb.FileChunk) bool {
		return lessThan(a, b)
	})

	glog.V(4).Infof("%s existing %d chunks adds %d more", fh.FullPath(), len(fh.entry.GetChunks()), len(chunks))

	fh.entry.Chunks = append(fh.entry.GetChunks(), newChunks...)
	fh.entryViewCache = nil
}

func (fh *FileHandle) CloseReader() {
	if fh.reader != nil {
		_ = fh.reader.Close()
		fh.reader = nil
	}
}

func (fh *FileHandle) Release() {
	fh.dirtyPages.Destroy()
	fh.CloseReader()
}

func lessThan(a, b *filer_pb.FileChunk) bool {
	if a.ModifiedTsNs == b.ModifiedTsNs {
		return a.Fid.FileKey < b.Fid.FileKey
	}
	return a.ModifiedTsNs < b.ModifiedTsNs
}<|MERGE_RESOLUTION|>--- conflicted
+++ resolved
@@ -11,13 +11,10 @@
 	"github.com/seaweedfs/seaweedfs/weed/glog"
 	"github.com/seaweedfs/seaweedfs/weed/pb/filer_pb"
 	"github.com/seaweedfs/seaweedfs/weed/util"
-<<<<<<< HEAD
-=======
 	"golang.org/x/exp/slices"
 	"golang.org/x/sync/semaphore"
 	"math"
 	"sync"
->>>>>>> dac9c28d
 )
 
 type FileHandleId uint64
@@ -25,11 +22,7 @@
 type FileHandle struct {
 	fh        FileHandleId
 	counter   int64
-<<<<<<< HEAD
-	entry     *filer_pb.Entry
-=======
 	entry     *LockedEntry
->>>>>>> dac9c28d
 	entryLock sync.Mutex
 	inode     uint64
 	wfs       *WFS
