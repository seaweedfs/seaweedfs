package mount

import (
	"github.com/seaweedfs/seaweedfs/weed/filer"
	"github.com/seaweedfs/seaweedfs/weed/glog"
	"github.com/seaweedfs/seaweedfs/weed/pb/filer_pb"
	"github.com/seaweedfs/seaweedfs/weed/util"
	"golang.org/x/exp/slices"
	"golang.org/x/sync/semaphore"
	"math"
	"sync"
)

type FileHandleId uint64

type FileHandle struct {
	fh        FileHandleId
	counter   int64
	entry     *LockedEntry
	entryLock sync.Mutex
	inode     uint64
	wfs       *WFS

	// cache file has been written to
	dirtyMetadata  bool
	dirtyPages     *PageWriter
	entryViewCache []filer.VisibleInterval
	reader         *filer.ChunkReadAt
	contentType    string
	handle         uint64
	orderedMutex   *semaphore.Weighted

	isDeleted bool
}

func newFileHandle(wfs *WFS, handleId FileHandleId, inode uint64, entry *filer_pb.Entry) *FileHandle {
	fh := &FileHandle{
		fh:           handleId,
		counter:      1,
		inode:        inode,
		wfs:          wfs,
		orderedMutex: semaphore.NewWeighted(int64(math.MaxInt64)),
	}
	// dirtyPages: newContinuousDirtyPages(file, writeOnly),
	fh.dirtyPages = newPageWriter(fh, wfs.option.ChunkSizeLimit)
	if entry != nil {
		entry.Attributes.FileSize = filer.FileSize(entry)
	}
	fh.entry = &LockedEntry{
		Entry: entry,
	}

	return fh
}

func (fh *FileHandle) FullPath() util.FullPath {
	fp, _ := fh.wfs.inodeToPath.GetPath(fh.inode)
	return fp
}

func (fh *FileHandle) GetEntry() *filer_pb.Entry {
	return fh.entry.GetEntry()
}

func (fh *FileHandle) SetEntry(entry *filer_pb.Entry) {
	fh.entry.SetEntry(entry)
}

func (fh *FileHandle) UpdateEntry(fn func(entry *filer_pb.Entry)) *filer_pb.Entry {
	return fh.entry.UpdateEntry(fn)
}

func (fh *FileHandle) AddChunks(chunks []*filer_pb.FileChunk) {
	fh.entryLock.Lock()
	defer fh.entryLock.Unlock()

	if fh.entry == nil {
		return
	}

	// find the earliest incoming chunk
	newChunks := chunks
	earliestChunk := newChunks[0]
	for i := 1; i < len(newChunks); i++ {
		if lessThan(earliestChunk, newChunks[i]) {
			earliestChunk = newChunks[i]
		}
	}

	// pick out-of-order chunks from existing chunks
	for _, chunk := range fh.entry.GetChunks() {
		if lessThan(earliestChunk, chunk) {
			chunks = append(chunks, chunk)
		}
	}

	// sort incoming chunks
	slices.SortFunc(chunks, func(a, b *filer_pb.FileChunk) bool {
		return lessThan(a, b)
	})

	glog.V(4).Infof("%s existing %d chunks adds %d more", fh.FullPath(), len(fh.entry.GetChunks()), len(chunks))

<<<<<<< HEAD
	fh.entry.Chunks = append(fh.entry.GetChunks(), newChunks...)
=======
	fh.entry.AppendChunks(newChunks)
>>>>>>> 6f40451e
	fh.entryViewCache = nil
}

func (fh *FileHandle) CloseReader() {
	if fh.reader != nil {
		_ = fh.reader.Close()
		fh.reader = nil
	}
}

func (fh *FileHandle) Release() {
	fh.dirtyPages.Destroy()
	fh.CloseReader()
}

func lessThan(a, b *filer_pb.FileChunk) bool {
	if a.ModifiedTsNs == b.ModifiedTsNs {
		return a.Fid.FileKey < b.Fid.FileKey
	}
	return a.ModifiedTsNs < b.ModifiedTsNs
}<|MERGE_RESOLUTION|>--- conflicted
+++ resolved
@@ -101,11 +101,7 @@
 
 	glog.V(4).Infof("%s existing %d chunks adds %d more", fh.FullPath(), len(fh.entry.GetChunks()), len(chunks))
 
-<<<<<<< HEAD
-	fh.entry.Chunks = append(fh.entry.GetChunks(), newChunks...)
-=======
 	fh.entry.AppendChunks(newChunks)
->>>>>>> 6f40451e
 	fh.entryViewCache = nil
 }
 
