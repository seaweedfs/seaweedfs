package s3acl

import (
	"encoding/json"
	"encoding/xml"
	"github.com/aws/aws-sdk-go/private/protocol/xml/xmlutil"
	"github.com/aws/aws-sdk-go/service/s3"
	"github.com/seaweedfs/seaweedfs/weed/filer"
	"github.com/seaweedfs/seaweedfs/weed/glog"
	"github.com/seaweedfs/seaweedfs/weed/pb/filer_pb"
	"github.com/seaweedfs/seaweedfs/weed/s3api/s3_constants"
	"github.com/seaweedfs/seaweedfs/weed/s3api/s3account"
	"github.com/seaweedfs/seaweedfs/weed/s3api/s3err"
	"github.com/seaweedfs/seaweedfs/weed/util"
	"net/http"
	"strings"
)

// GetAccountId get AccountId from request headers, AccountAnonymousId will be return if not presen
func GetAccountId(r *http.Request) string {
	id := r.Header.Get(s3_constants.AmzAccountId)
	if len(id) == 0 {
		return s3account.AccountAnonymous.Id
	} else {
		return id
	}
}

// ExtractAcl extracts the acl from the request body, or from the header if request body is empty
func ExtractAcl(r *http.Request, accountManager *s3account.AccountManager, ownership, bucketOwnerId, ownerId, accountId string) (grants []*s3.Grant, errCode s3err.ErrorCode) {
	if r.Body != nil && r.Body != http.NoBody {
		defer util.CloseRequest(r)

		var acp s3.AccessControlPolicy
		err := xmlutil.UnmarshalXML(&acp, xml.NewDecoder(r.Body), "")
		if err != nil || acp.Owner == nil || acp.Owner.ID == nil {
			return nil, s3err.ErrInvalidRequest
		}

		//owner should present && owner is immutable
		if *acp.Owner.ID != ownerId {
			glog.V(3).Infof("set acl denied! owner account is not consistent, request account id: %s, expect account id: %s", accountId, ownerId)
			return nil, s3err.ErrAccessDenied
		}

		return ValidateAndTransferGrants(accountManager, acp.Grants)
	} else {
		_, grants, errCode = ParseAndValidateAclHeadersOrElseDefault(r, accountManager, ownership, bucketOwnerId, accountId, true)
		return grants, errCode
	}
}

// ParseAndValidateAclHeadersOrElseDefault will callParseAndValidateAclHeaders to get Grants, if empty, it will return Grant that grant `accountId` with `FullControl` permission
func ParseAndValidateAclHeadersOrElseDefault(r *http.Request, accountManager *s3account.AccountManager, ownership, bucketOwnerId, accountId string, putAcl bool) (ownerId string, grants []*s3.Grant, errCode s3err.ErrorCode) {
	ownerId, grants, errCode = ParseAndValidateAclHeaders(r, accountManager, ownership, bucketOwnerId, accountId, putAcl)
	if errCode != s3err.ErrNone {
		return
	}
	if len(grants) == 0 {
		//if no acl(both customAcl and cannedAcl) specified, grant accountId(object writer) with full control permission
		grants = append(grants, &s3.Grant{
			Grantee: &s3.Grantee{
				Type: &s3_constants.GrantTypeCanonicalUser,
				ID:   &accountId,
			},
			Permission: &s3_constants.PermissionFullControl,
		})
	}
	return
}

// ParseAndValidateAclHeaders parse and validate acl from header
func ParseAndValidateAclHeaders(r *http.Request, accountManager *s3account.AccountManager, ownership, bucketOwnerId, accountId string, putAcl bool) (ownerId string, grants []*s3.Grant, errCode s3err.ErrorCode) {
	ownerId, grants, errCode = ParseAclHeaders(r, ownership, bucketOwnerId, accountId, putAcl)
	if errCode != s3err.ErrNone {
		return
	}
	if len(grants) > 0 {
		grants, errCode = ValidateAndTransferGrants(accountManager, grants)
	}
	return
}

// ParseAclHeaders parse acl headers
// When `putAcl` is true, only `CannedAcl` is parsed, such as `PutBucketAcl` or `PutObjectAcl`
// is requested, `CustomAcl` is parsed from the request body not from headers, and only if the
// request body is empty, `CannedAcl` is parsed from the header, and will not parse `CustomAcl` from the header
//
// Since `CustomAcl` has higher priority, it will be parsed first; if `CustomAcl` does not exist, `CannedAcl` will be parsed
func ParseAclHeaders(r *http.Request, ownership, bucketOwnerId, accountId string, putAcl bool) (ownerId string, grants []*s3.Grant, errCode s3err.ErrorCode) {
	if !putAcl {
		errCode = ParseCustomAclHeaders(r, &grants)
		if errCode != s3err.ErrNone {
			return "", nil, errCode
		}
	}
	if len(grants) > 0 {
		return accountId, grants, s3err.ErrNone
	}

	cannedAcl := r.Header.Get(s3_constants.AmzCannedAcl)
	if len(cannedAcl) == 0 {
		return accountId, grants, s3err.ErrNone
	}

	//if canned acl specified, parse cannedAcl (lower priority to custom acl)
	ownerId, grants, errCode = ParseCannedAclHeader(ownership, bucketOwnerId, accountId, cannedAcl, putAcl)
	if errCode != s3err.ErrNone {
		return "", nil, errCode
	}
	return ownerId, grants, errCode
}

func ParseCustomAclHeaders(r *http.Request, grants *[]*s3.Grant) s3err.ErrorCode {
	customAclHeaders := []string{s3_constants.AmzAclFullControl, s3_constants.AmzAclRead, s3_constants.AmzAclReadAcp, s3_constants.AmzAclWrite, s3_constants.AmzAclWriteAcp}
	var errCode s3err.ErrorCode
	for _, customAclHeader := range customAclHeaders {
		headerValue := r.Header.Get(customAclHeader)
		switch customAclHeader {
		case s3_constants.AmzAclRead:
			errCode = ParseCustomAclHeader(headerValue, s3_constants.PermissionRead, grants)
		case s3_constants.AmzAclWrite:
			errCode = ParseCustomAclHeader(headerValue, s3_constants.PermissionWrite, grants)
		case s3_constants.AmzAclReadAcp:
			errCode = ParseCustomAclHeader(headerValue, s3_constants.PermissionReadAcp, grants)
		case s3_constants.AmzAclWriteAcp:
			errCode = ParseCustomAclHeader(headerValue, s3_constants.PermissionWriteAcp, grants)
		case s3_constants.AmzAclFullControl:
			errCode = ParseCustomAclHeader(headerValue, s3_constants.PermissionFullControl, grants)
		}
		if errCode != s3err.ErrNone {
			return errCode
		}
	}
	return s3err.ErrNone
}

func ParseCustomAclHeader(headerValue, permission string, grants *[]*s3.Grant) s3err.ErrorCode {
	if len(headerValue) > 0 {
		split := strings.Split(headerValue, ", ")
		for _, grantStr := range split {
			kv := strings.Split(grantStr, "=")
			if len(kv) != 2 {
				return s3err.ErrInvalidRequest
			}

			switch kv[0] {
			case "id":
				var accountId string
				_ = json.Unmarshal([]byte(kv[1]), &accountId)
				*grants = append(*grants, &s3.Grant{
					Grantee: &s3.Grantee{
						Type: &s3_constants.GrantTypeCanonicalUser,
						ID:   &accountId,
					},
					Permission: &permission,
				})
			case "emailAddress":
				var emailAddress string
				_ = json.Unmarshal([]byte(kv[1]), &emailAddress)
				*grants = append(*grants, &s3.Grant{
					Grantee: &s3.Grantee{
						Type:         &s3_constants.GrantTypeAmazonCustomerByEmail,
						EmailAddress: &emailAddress,
					},
					Permission: &permission,
				})
			case "uri":
				var groupName string
				_ = json.Unmarshal([]byte(kv[1]), &groupName)
				*grants = append(*grants, &s3.Grant{
					Grantee: &s3.Grantee{
						Type: &s3_constants.GrantTypeGroup,
						URI:  &groupName,
					},
					Permission: &permission,
				})
			}
		}
	}
	return s3err.ErrNone

}

func ParseCannedAclHeader(bucketOwnership, bucketOwnerId, accountId, cannedAcl string, putAcl bool) (ownerId string, grants []*s3.Grant, err s3err.ErrorCode) {
	err = s3err.ErrNone
	ownerId = accountId

	//objectWrite automatically has full control on current object
	objectWriterFullControl := &s3.Grant{
		Grantee: &s3.Grantee{
			ID:   &accountId,
			Type: &s3_constants.GrantTypeCanonicalUser,
		},
		Permission: &s3_constants.PermissionFullControl,
	}

	switch cannedAcl {
	case s3_constants.CannedAclPrivate:
		grants = append(grants, objectWriterFullControl)
	case s3_constants.CannedAclPublicRead:
		grants = append(grants, objectWriterFullControl)
		grants = append(grants, s3_constants.PublicRead...)
	case s3_constants.CannedAclPublicReadWrite:
		grants = append(grants, objectWriterFullControl)
		grants = append(grants, s3_constants.PublicReadWrite...)
	case s3_constants.CannedAclAuthenticatedRead:
		grants = append(grants, objectWriterFullControl)
		grants = append(grants, s3_constants.AuthenticatedRead...)
	case s3_constants.CannedAclLogDeliveryWrite:
		grants = append(grants, objectWriterFullControl)
		grants = append(grants, s3_constants.LogDeliveryWrite...)
	case s3_constants.CannedAclBucketOwnerRead:
		grants = append(grants, objectWriterFullControl)
		if bucketOwnerId != "" && bucketOwnerId != accountId {
			grants = append(grants,
				&s3.Grant{
					Grantee: &s3.Grantee{
						Type: &s3_constants.GrantTypeCanonicalUser,
						ID:   &bucketOwnerId,
					},
					Permission: &s3_constants.PermissionRead,
				})
		}
	case s3_constants.CannedAclBucketOwnerFullControl:
		if bucketOwnerId != "" {
			// if set ownership to 'BucketOwnerPreferred' when upload object, the bucket owner will be the object owner
			if !putAcl && bucketOwnership == s3_constants.OwnershipBucketOwnerPreferred {
				ownerId = bucketOwnerId
				grants = append(grants,
					&s3.Grant{
						Grantee: &s3.Grantee{
							Type: &s3_constants.GrantTypeCanonicalUser,
							ID:   &bucketOwnerId,
						},
						Permission: &s3_constants.PermissionFullControl,
					})
			} else {
				grants = append(grants, objectWriterFullControl)
				if accountId != bucketOwnerId {
					grants = append(grants,
						&s3.Grant{
							Grantee: &s3.Grantee{
								Type: &s3_constants.GrantTypeCanonicalUser,
								ID:   &bucketOwnerId,
							},
							Permission: &s3_constants.PermissionFullControl,
						})
				}
			}
		}
	case s3_constants.CannedAclAwsExecRead:
		err = s3err.ErrNotImplemented
	default:
		err = s3err.ErrInvalidRequest
	}
	return
}

// ValidateAndTransferGrants validate grant & transfer Email-Grant to Id-Grant
func ValidateAndTransferGrants(accountManager *s3account.AccountManager, grants []*s3.Grant) ([]*s3.Grant, s3err.ErrorCode) {
	var result []*s3.Grant
	for _, grant := range grants {
		grantee := grant.Grantee
		if grantee == nil || grantee.Type == nil {
			glog.Warning("invalid grantee! grantee or granteeType is nil")
			return nil, s3err.ErrInvalidRequest
		}

		switch *grantee.Type {
		case s3_constants.GrantTypeGroup:
			if grantee.URI == nil {
				glog.Warning("invalid group grantee! group URI is nil")
				return nil, s3err.ErrInvalidRequest
			}
			ok := s3_constants.ValidateGroup(*grantee.URI)
			if !ok {
				glog.Warningf("invalid group grantee! group name[%s] is not valid", *grantee.URI)
				return nil, s3err.ErrInvalidRequest
			}
			result = append(result, grant)
		case s3_constants.GrantTypeCanonicalUser:
			if grantee.ID == nil {
				glog.Warning("invalid canonical grantee! account id is nil")
				return nil, s3err.ErrInvalidRequest
			}
			_, ok := accountManager.IdNameMapping[*grantee.ID]
			if !ok {
				glog.Warningf("invalid canonical grantee! account id[%s] is not exists", *grantee.ID)
				return nil, s3err.ErrInvalidRequest
			}
			result = append(result, grant)
		case s3_constants.GrantTypeAmazonCustomerByEmail:
			if grantee.EmailAddress == nil {
				glog.Warning("invalid email grantee! email address is nil")
				return nil, s3err.ErrInvalidRequest
			}
			accountId, ok := accountManager.EmailIdMapping[*grantee.EmailAddress]
			if !ok {
				glog.Warningf("invalid email grantee! email address[%s] is not exists", *grantee.EmailAddress)
				return nil, s3err.ErrInvalidRequest
			}
			result = append(result, &s3.Grant{
				Grantee: &s3.Grantee{
					Type: &s3_constants.GrantTypeCanonicalUser,
					ID:   &accountId,
				},
				Permission: grant.Permission,
			})
		default:
			return nil, s3err.ErrInvalidRequest
		}
	}
	return result, s3err.ErrNone
}

// DetermineReqGrants generates the grant set (Grants) according to accountId and reqPermission.
func DetermineReqGrants(accountId, aclAction string) (grants []*s3.Grant) {
	// group grantee (AllUsers)
	grants = append(grants, &s3.Grant{
		Grantee: &s3.Grantee{
			Type: &s3_constants.GrantTypeGroup,
			URI:  &s3_constants.GranteeGroupAllUsers,
		},
		Permission: &aclAction,
	})
	grants = append(grants, &s3.Grant{
		Grantee: &s3.Grantee{
			Type: &s3_constants.GrantTypeGroup,
			URI:  &s3_constants.GranteeGroupAllUsers,
		},
		Permission: &s3_constants.PermissionFullControl,
	})

	// canonical grantee (accountId)
	grants = append(grants, &s3.Grant{
		Grantee: &s3.Grantee{
			Type: &s3_constants.GrantTypeCanonicalUser,
			ID:   &accountId,
		},
		Permission: &aclAction,
	})
	grants = append(grants, &s3.Grant{
		Grantee: &s3.Grantee{
			Type: &s3_constants.GrantTypeCanonicalUser,
			ID:   &accountId,
		},
		Permission: &s3_constants.PermissionFullControl,
	})

	// group grantee (AuthenticateUsers)
	if accountId != s3account.AccountAnonymous.Id {
		grants = append(grants, &s3.Grant{
			Grantee: &s3.Grantee{
				Type: &s3_constants.GrantTypeGroup,
				URI:  &s3_constants.GranteeGroupAuthenticatedUsers,
			},
			Permission: &aclAction,
		})
		grants = append(grants, &s3.Grant{
			Grantee: &s3.Grantee{
				Type: &s3_constants.GrantTypeGroup,
				URI:  &s3_constants.GranteeGroupAuthenticatedUsers,
			},
			Permission: &s3_constants.PermissionFullControl,
		})
	}
	return
}

func SetAcpOwnerHeader(r *http.Request, acpOwnerId string) {
	r.Header.Set(s3_constants.ExtAmzOwnerKey, acpOwnerId)
}

func GetAcpOwner(entryExtended map[string][]byte, defaultOwner string) string {
	ownerIdBytes, ok := entryExtended[s3_constants.ExtAmzOwnerKey]
	if ok && len(ownerIdBytes) > 0 {
		return string(ownerIdBytes)
	}
	return defaultOwner
}

func SetAcpGrantsHeader(r *http.Request, acpGrants []*s3.Grant) {
	if len(acpGrants) > 0 {
		a, err := json.Marshal(acpGrants)
		if err == nil {
			r.Header.Set(s3_constants.ExtAmzAclKey, string(a))
		} else {
			glog.Warning("Marshal acp grants err", err)
		}
	}
}

// GetAcpGrants return grants parsed from entry
func GetAcpGrants(entryExtended map[string][]byte) []*s3.Grant {
	acpBytes, ok := entryExtended[s3_constants.ExtAmzAclKey]
	if ok && len(acpBytes) > 0 {
		var grants []*s3.Grant
		err := json.Unmarshal(acpBytes, &grants)
		if err == nil {
			return grants
		}
	}
	return nil
}

// AssembleEntryWithAcp fill entry with owner and grants
func AssembleEntryWithAcp(objectEntry *filer_pb.Entry, objectOwner string, grants []*s3.Grant) s3err.ErrorCode {
	if objectEntry.Extended == nil {
		objectEntry.Extended = make(map[string][]byte)
	}

	if len(objectOwner) > 0 {
		objectEntry.Extended[s3_constants.ExtAmzOwnerKey] = []byte(objectOwner)
	} else {
		delete(objectEntry.Extended, s3_constants.ExtAmzOwnerKey)
	}

	if len(grants) > 0 {
		grantsBytes, err := json.Marshal(grants)
		if err != nil {
			glog.Warning("assemble acp to entry:", err)
			return s3err.ErrInvalidRequest
		}
		objectEntry.Extended[s3_constants.ExtAmzAclKey] = grantsBytes
	} else {
		delete(objectEntry.Extended, s3_constants.ExtAmzAclKey)
	}

	return s3err.ErrNone
}

// GrantEquals Compare whether two Grants are equal in meaning, not completely
// equal (compare Grantee.Type and the corresponding Value for equality, other
// fields of Grantee are ignored)
func GrantEquals(a, b *s3.Grant) bool {
	// grant
	if a == b {
		return true
	}

	if a == nil || b == nil {
		return false
	}

	// grant.Permission
	if a.Permission != b.Permission {
		if a.Permission == nil || b.Permission == nil {
			return false
		}

		if *a.Permission != *b.Permission {
			return false
		}
	}

	// grant.Grantee
	ag := a.Grantee
	bg := b.Grantee
	if ag != bg {
		if ag == nil || bg == nil {
			return false
		}
		// grantee.Type
		if ag.Type != bg.Type {
			if ag.Type == nil || bg.Type == nil {
				return false
			}
			if *ag.Type != *bg.Type {
				return false
			}
		}
		// value corresponding to granteeType
		if ag.Type != nil {
			switch *ag.Type {
			case s3_constants.GrantTypeGroup:
				if ag.URI != bg.URI {
					if ag.URI == nil || bg.URI == nil {
						return false
					}

					if *ag.URI != *bg.URI {
						return false
					}
				}
			case s3_constants.GrantTypeCanonicalUser:
				if ag.ID != bg.ID {
					if ag.ID == nil || bg.ID == nil {
						return false
					}

					if *ag.ID != *bg.ID {
						return false
					}
				}
			case s3_constants.GrantTypeAmazonCustomerByEmail:
				if ag.EmailAddress != bg.EmailAddress {
					if ag.EmailAddress == nil || bg.EmailAddress == nil {
						return false
					}

					if *ag.EmailAddress != *bg.EmailAddress {
						return false
					}
				}
			}
		}
	}
	return true
}

<<<<<<< HEAD
func GrantWithFullControl(accountId string) *s3.Grant {
	return &s3.Grant{
		Permission: &s3_constants.PermissionFullControl,
		Grantee: &s3.Grantee{
			Type: &s3_constants.GrantTypeCanonicalUser,
			ID:   &accountId,
		},
	}
=======
func CheckObjectAccessForReadObject(r *http.Request, w http.ResponseWriter, entry *filer.Entry, bucketOwnerId string) (statusCode int, ok bool) {
	if entry.IsDirectory() {
		w.Header().Set(s3_constants.X_SeaweedFS_Header_Directory_Key, "true")
		return http.StatusMethodNotAllowed, false
	}

	accountId := GetAccountId(r)
	if len(accountId) == 0 {
		glog.Warning("#checkObjectAccessForReadObject header[accountId] not exists!")
		return http.StatusForbidden, false
	}

	//owner access
	objectOwner := GetAcpOwner(entry.Extended, bucketOwnerId)
	if accountId == objectOwner {
		return http.StatusOK, true
	}

	//find in Grants
	acpGrants := GetAcpGrants(entry.Extended)
	if acpGrants != nil {
		reqGrants := DetermineReqGrants(accountId, s3_constants.PermissionRead)
		for _, requiredGrant := range reqGrants {
			for _, grant := range acpGrants {
				if GrantEquals(requiredGrant, grant) {
					return http.StatusOK, true
				}
			}
		}
	}

	glog.V(3).Infof("acl denied! request account id: %s", accountId)
	return http.StatusForbidden, false
>>>>>>> daf5b4d5
}<|MERGE_RESOLUTION|>--- conflicted
+++ resolved
@@ -509,7 +509,6 @@
 	return true
 }
 
-<<<<<<< HEAD
 func GrantWithFullControl(accountId string) *s3.Grant {
 	return &s3.Grant{
 		Permission: &s3_constants.PermissionFullControl,
@@ -518,7 +517,8 @@
 			ID:   &accountId,
 		},
 	}
-=======
+}
+
 func CheckObjectAccessForReadObject(r *http.Request, w http.ResponseWriter, entry *filer.Entry, bucketOwnerId string) (statusCode int, ok bool) {
 	if entry.IsDirectory() {
 		w.Header().Set(s3_constants.X_SeaweedFS_Header_Directory_Key, "true")
@@ -552,5 +552,4 @@
 
 	glog.V(3).Infof("acl denied! request account id: %s", accountId)
 	return http.StatusForbidden, false
->>>>>>> daf5b4d5
 }