package s3api

import (
	"github.com/aws/aws-sdk-go/service/s3"
	"github.com/seaweedfs/seaweedfs/weed/glog"
	"github.com/seaweedfs/seaweedfs/weed/pb/filer_pb"
	"github.com/seaweedfs/seaweedfs/weed/s3api/s3_constants"
	"github.com/seaweedfs/seaweedfs/weed/s3api/s3account"
	"github.com/seaweedfs/seaweedfs/weed/s3api/s3acl"
	"github.com/seaweedfs/seaweedfs/weed/s3api/s3err"
	"github.com/seaweedfs/seaweedfs/weed/util"
	"net/http"
)

func getAccountId(r *http.Request) string {
	id := r.Header.Get(s3_constants.AmzAccountId)
	if len(id) == 0 {
		return s3account.AccountAnonymous.Id
	} else {
		return id
	}
}

func (s3a *S3ApiServer) checkAccessByOwnership(r *http.Request, bucket string) s3err.ErrorCode {
	metadata, errCode := s3a.bucketRegistry.GetBucketMetadata(bucket)
	if errCode != s3err.ErrNone {
		return errCode
	}
	accountId := getAccountId(r)
	if accountId == s3account.AccountAdmin.Id || accountId == *metadata.Owner.ID {
		return s3err.ErrNone
	}
	return s3err.ErrAccessDenied
}

//Check access for PutBucketAclHandler
func (s3a *S3ApiServer) checkAccessForPutBucketAcl(accountId, bucket string) (*BucketMetaData, s3err.ErrorCode) {
	bucketMetadata, errCode := s3a.bucketRegistry.GetBucketMetadata(bucket)
	if errCode != s3err.ErrNone {
		return nil, errCode
	}

	if bucketMetadata.ObjectOwnership == s3_constants.OwnershipBucketOwnerEnforced {
		return nil, s3err.AccessControlListNotSupported
	}

	if accountId == s3account.AccountAdmin.Id || accountId == *bucketMetadata.Owner.ID {
		return bucketMetadata, s3err.ErrNone
	}

	if len(bucketMetadata.Acl) > 0 {
		reqGrants := s3acl.DetermineReqGrants(accountId, s3_constants.PermissionWriteAcp)
		for _, bucketGrant := range bucketMetadata.Acl {
			for _, reqGrant := range reqGrants {
				if s3acl.GrantEquals(bucketGrant, reqGrant) {
					return bucketMetadata, s3err.ErrNone
				}
			}
		}
	}
	glog.V(3).Infof("acl denied! request account id: %s", accountId)
	return nil, s3err.ErrAccessDenied
}

func updateBucketEntry(s3a *S3ApiServer, entry *filer_pb.Entry) error {
	return s3a.updateEntry(s3a.option.BucketsPath, entry)
}

// Check Bucket/BucketAcl Read related access
// includes:
// - HeadBucketHandler
// - GetBucketAclHandler
// - ListObjectsV1Handler
// - ListObjectsV2Handler
func (s3a *S3ApiServer) checkAccessForReadBucket(r *http.Request, bucket, aclAction string) (*BucketMetaData, s3err.ErrorCode) {
	bucketMetadata, errCode := s3a.bucketRegistry.GetBucketMetadata(bucket)
	if errCode != s3err.ErrNone {
		return nil, errCode
	}

	if bucketMetadata.ObjectOwnership == s3_constants.OwnershipBucketOwnerEnforced {
		return bucketMetadata, s3err.ErrNone
	}

	accountId := s3acl.GetAccountId(r)
	if accountId == s3account.AccountAdmin.Id || accountId == *bucketMetadata.Owner.ID {
		return bucketMetadata, s3err.ErrNone
	}

	if len(bucketMetadata.Acl) > 0 {
		reqGrants := s3acl.DetermineReqGrants(accountId, aclAction)
		for _, bucketGrant := range bucketMetadata.Acl {
			for _, reqGrant := range reqGrants {
				if s3acl.GrantEquals(bucketGrant, reqGrant) {
					return bucketMetadata, s3err.ErrNone
				}
			}
		}
	}

	glog.V(3).Infof("acl denied! request account id: %s", accountId)
	return nil, s3err.ErrAccessDenied
}

//Check ObjectAcl-Read related access
// includes:
// - GetObjectAclHandler
func (s3a *S3ApiServer) checkAccessForReadObjectAcl(r *http.Request, bucket, object string) (acp *s3.AccessControlPolicy, errCode s3err.ErrorCode) {
	bucketMetadata, errCode := s3a.bucketRegistry.GetBucketMetadata(bucket)
	if errCode != s3err.ErrNone {
		return nil, errCode
	}

	getAcpFunc := func() (*s3.AccessControlPolicy, s3err.ErrorCode) {
		entry, err := getObjectEntry(s3a, bucket, object)
		if err != nil {
			if err == filer_pb.ErrNotFound {
				return nil, s3err.ErrNoSuchKey
			} else {
				return nil, s3err.ErrInternalError
			}
		}

		if entry.IsDirectory {
			return nil, s3err.ErrExistingObjectIsDirectory
		}

		acpOwnerId := s3acl.GetAcpOwner(entry.Extended, *bucketMetadata.Owner.ID)
		acpOwnerName := s3a.accountManager.IdNameMapping[acpOwnerId]
		acpGrants := s3acl.GetAcpGrants(entry.Extended)
		acp = &s3.AccessControlPolicy{
			Owner: &s3.Owner{
				ID:          &acpOwnerId,
				DisplayName: &acpOwnerName,
			},
			Grants: acpGrants,
		}
		return acp, s3err.ErrNone
	}

	if bucketMetadata.ObjectOwnership == s3_constants.OwnershipBucketOwnerEnforced {
		return getAcpFunc()
	} else {
		accountId := s3acl.GetAccountId(r)

		acp, errCode := getAcpFunc()
		if errCode != s3err.ErrNone {
			return nil, errCode
		}

		if accountId == *acp.Owner.ID {
			return acp, s3err.ErrNone
		}

		//find in Grants
		if acp.Grants != nil {
			reqGrants := s3acl.DetermineReqGrants(accountId, s3_constants.PermissionReadAcp)
			for _, requiredGrant := range reqGrants {
				for _, grant := range acp.Grants {
					if s3acl.GrantEquals(requiredGrant, grant) {
						return acp, s3err.ErrNone
					}
				}
			}
		}

		glog.V(3).Infof("acl denied! request account id: %s", accountId)
		return nil, s3err.ErrAccessDenied
	}
}

// Check Object-Read related access
// includes:
// - GetObjectHandler
//
// offload object access validation to Filer layer
// - s3acl.CheckObjectAccessForReadObject
func (s3a *S3ApiServer) checkBucketAccessForReadObject(r *http.Request, bucket string) s3err.ErrorCode {
	bucketMetadata, errCode := s3a.bucketRegistry.GetBucketMetadata(bucket)
	if errCode != s3err.ErrNone {
		return errCode
	}

	if bucketMetadata.ObjectOwnership != s3_constants.OwnershipBucketOwnerEnforced {
		//offload object acl validation to filer layer
		r.Header.Set(s3_constants.XSeaweedFSHeaderAmzBucketOwnerId, *bucketMetadata.Owner.ID)
	}

	return s3err.ErrNone
}

// Check ObjectAcl-Write related access
// includes:
// - PutObjectAclHandler
func (s3a *S3ApiServer) checkAccessForWriteObjectAcl(accountId, bucket, object string) (bucketMetadata *BucketMetaData, objectEntry *filer_pb.Entry, objectOwner string, errCode s3err.ErrorCode) {
	bucketMetadata, errCode = s3a.bucketRegistry.GetBucketMetadata(bucket)
	if errCode != s3err.ErrNone {
		return nil, nil, "", errCode
	}

	if bucketMetadata.ObjectOwnership == s3_constants.OwnershipBucketOwnerEnforced {
		return nil, nil, "", s3err.AccessControlListNotSupported
	}

	//bucket acl
	bucketAclAllowed := false
	reqGrants := s3acl.DetermineReqGrants(accountId, s3_constants.PermissionWrite)
	if accountId == *bucketMetadata.Owner.ID {
		bucketAclAllowed = true
	} else if bucketMetadata.Acl != nil {
	bucketLoop:
		for _, bucketGrant := range bucketMetadata.Acl {
			for _, requiredGrant := range reqGrants {
				if s3acl.GrantEquals(bucketGrant, requiredGrant) {
					bucketAclAllowed = true
					break bucketLoop
				}
			}
		}
	}
	if !bucketAclAllowed {
		return nil, nil, "", s3err.ErrAccessDenied
	}

	//object acl
	objectEntry, err := getObjectEntry(s3a, bucket, object)
	if err != nil {
		if err == filer_pb.ErrNotFound {
			return nil, nil, "", s3err.ErrNoSuchKey
		}
		return nil, nil, "", s3err.ErrInternalError
	}

	if objectEntry.IsDirectory {
		return nil, nil, "", s3err.ErrExistingObjectIsDirectory
	}

	objectOwner = s3acl.GetAcpOwner(objectEntry.Extended, *bucketMetadata.Owner.ID)
	if accountId == objectOwner {
		return bucketMetadata, objectEntry, objectOwner, s3err.ErrNone
	}

	objectGrants := s3acl.GetAcpGrants(objectEntry.Extended)
	if objectGrants != nil {
		for _, objectGrant := range objectGrants {
			for _, requiredGrant := range reqGrants {
				if s3acl.GrantEquals(objectGrant, requiredGrant) {
					return bucketMetadata, objectEntry, objectOwner, s3err.ErrNone
				}
			}
		}
	}

	glog.V(3).Infof("acl denied! request account id: %s", accountId)
	return nil, nil, "", s3err.ErrAccessDenied
}

func updateObjectEntry(s3a *S3ApiServer, bucket string, entry *filer_pb.Entry) error {
	return s3a.updateEntry(util.Join(s3a.option.BucketsPath, bucket), entry)
}

// Check Object-Write related access
// includes:
// - PutObjectHandler
// - PutObjectPartHandler
func (s3a *S3ApiServer) checkAccessForWriteObject(r *http.Request, bucket, object string) s3err.ErrorCode {
	bucketMetadata, errCode := s3a.bucketRegistry.GetBucketMetadata(bucket)
	if errCode != s3err.ErrNone {
		return errCode
	}

	accountId := s3acl.GetAccountId(r)
	if bucketMetadata.ObjectOwnership == s3_constants.OwnershipBucketOwnerEnforced {
		// validate grants (only bucketOwnerFullControl acl is allowed)
		_, grants, errCode := s3acl.ParseAndValidateAclHeaders(r, s3a.accountManager, bucketMetadata.ObjectOwnership, *bucketMetadata.Owner.ID, accountId, false)
		if errCode != s3err.ErrNone {
			return errCode
		}
		if len(grants) > 1 {
			return s3err.AccessControlListNotSupported
		}
		bucketOwnerFullControlGrant := &s3.Grant{
			Permission: &s3_constants.PermissionFullControl,
			Grantee: &s3.Grantee{
				Type: &s3_constants.GrantTypeCanonicalUser,
				ID:   bucketMetadata.Owner.ID,
			},
		}
		if len(grants) == 0 {
			// set default grants
			s3acl.SetAcpOwnerHeader(r, accountId)
			s3acl.SetAcpGrantsHeader(r, []*s3.Grant{bucketOwnerFullControlGrant})
			return s3err.ErrNone
		}

		if !s3acl.GrantEquals(bucketOwnerFullControlGrant, grants[0]) {
			return s3err.AccessControlListNotSupported
		}

		s3acl.SetAcpOwnerHeader(r, accountId)
		s3acl.SetAcpGrantsHeader(r, []*s3.Grant{bucketOwnerFullControlGrant})
		return s3err.ErrNone
	}

	//bucket access allowed
	bucketAclAllowed := false
	if accountId == *bucketMetadata.Owner.ID {
		bucketAclAllowed = true
	} else {
		if len(bucketMetadata.Acl) > 0 {
			reqGrants := s3acl.DetermineReqGrants(accountId, s3_constants.PermissionWrite)
		bucketLoop:
			for _, bucketGrant := range bucketMetadata.Acl {
				for _, requiredGrant := range reqGrants {
					if s3acl.GrantEquals(bucketGrant, requiredGrant) {
						bucketAclAllowed = true
						break bucketLoop
					}
				}
			}
		}
	}
	if !bucketAclAllowed {
		glog.V(3).Infof("acl denied! request account id: %s", accountId)
		return s3err.ErrAccessDenied
	}

	//object access allowed
	entry, err := getObjectEntry(s3a, bucket, object)
	if err != nil {
		if err != filer_pb.ErrNotFound {
			return s3err.ErrInternalError
		}
	} else {
		if entry.IsDirectory {
			return s3err.ErrExistingObjectIsDirectory
		}

		//Only the owner of the bucket and the owner of the object can overwrite the object
		objectOwner := s3acl.GetAcpOwner(entry.Extended, *bucketMetadata.Owner.ID)
		if accountId != objectOwner && accountId != *bucketMetadata.Owner.ID {
			glog.V(3).Infof("acl denied! request account id: %s, expect account id: %s", accountId, *bucketMetadata.Owner.ID)
			return s3err.ErrAccessDenied
		}
	}

	ownerId, grants, errCode := s3acl.ParseAndValidateAclHeadersOrElseDefault(r, s3a.accountManager, bucketMetadata.ObjectOwnership, *bucketMetadata.Owner.ID, accountId, false)
	if errCode != s3err.ErrNone {
		return errCode
	}

	s3acl.SetAcpOwnerHeader(r, ownerId)
	s3acl.SetAcpGrantsHeader(r, grants)

	return s3err.ErrNone
}

func getObjectEntry(s3a *S3ApiServer, bucket, object string) (*filer_pb.Entry, error) {
	return s3a.getEntry(util.Join(s3a.option.BucketsPath, bucket), object)
}

<<<<<<< HEAD
func (s3a *S3ApiServer) ExtractBucketAcp(r *http.Request) (owner string, grants []*s3.Grant, errCode s3err.ErrorCode) {
	accountId := s3acl.GetAccountId(r)

	ownership := s3_constants.DefaultOwnershipForCreate
	if ownership == s3_constants.OwnershipBucketOwnerEnforced {
		return accountId, []*s3.Grant{
			{
				Permission: &s3_constants.PermissionFullControl,
				Grantee: &s3.Grantee{
					Type: &s3_constants.GrantTypeCanonicalUser,
					ID:   &accountId,
				},
			},
		}, s3err.ErrNone
	} else {
		return s3acl.ParseAndValidateAclHeadersOrElseDefault(r, s3a.accountManager, ownership, accountId, accountId, false)
	}
=======
func updateObjectEntry(s3a *S3ApiServer, bucket, object string, entry *filer_pb.Entry) error {
	return s3a.updateEntry(util.Join(s3a.option.BucketsPath, bucket, object), entry)
>>>>>>> 900feb62
}<|MERGE_RESOLUTION|>--- conflicted
+++ resolved
@@ -255,8 +255,8 @@
 	return nil, nil, "", s3err.ErrAccessDenied
 }
 
-func updateObjectEntry(s3a *S3ApiServer, bucket string, entry *filer_pb.Entry) error {
-	return s3a.updateEntry(util.Join(s3a.option.BucketsPath, bucket), entry)
+func updateObjectEntry(s3a *S3ApiServer, bucket, object string, entry *filer_pb.Entry) error {
+	return s3a.updateEntry(util.Join(s3a.option.BucketsPath, bucket, object), entry)
 }
 
 // Check Object-Write related access
@@ -359,7 +359,6 @@
 	return s3a.getEntry(util.Join(s3a.option.BucketsPath, bucket), object)
 }
 
-<<<<<<< HEAD
 func (s3a *S3ApiServer) ExtractBucketAcp(r *http.Request) (owner string, grants []*s3.Grant, errCode s3err.ErrorCode) {
 	accountId := s3acl.GetAccountId(r)
 
@@ -377,8 +376,4 @@
 	} else {
 		return s3acl.ParseAndValidateAclHeadersOrElseDefault(r, s3a.accountManager, ownership, accountId, accountId, false)
 	}
-=======
-func updateObjectEntry(s3a *S3ApiServer, bucket, object string, entry *filer_pb.Entry) error {
-	return s3a.updateEntry(util.Join(s3a.option.BucketsPath, bucket, object), entry)
->>>>>>> 900feb62
 }