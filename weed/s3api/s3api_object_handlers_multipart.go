package s3api

import (
	"crypto/rand"
	"crypto/sha1"
	"encoding/base64"
	"encoding/json"
	"encoding/xml"
	"errors"
	"fmt"
	"io"
	"net/http"
	"net/url"
	"strconv"
	"strings"

	"github.com/aws/aws-sdk-go/aws"
	"github.com/aws/aws-sdk-go/service/s3"
	"github.com/google/uuid"
	"github.com/seaweedfs/seaweedfs/weed/glog"
	"github.com/seaweedfs/seaweedfs/weed/pb/filer_pb"
	"github.com/seaweedfs/seaweedfs/weed/s3api/s3_constants"
	"github.com/seaweedfs/seaweedfs/weed/s3api/s3err"
	weed_server "github.com/seaweedfs/seaweedfs/weed/server"
	stats_collect "github.com/seaweedfs/seaweedfs/weed/stats"
)

const (
	maxObjectListSizeLimit = 1000  // Limit number of objects in a listObjectsResponse.
	maxUploadsList         = 10000 // Limit number of uploads in a listUploadsResponse.
	maxPartsList           = 10000 // Limit number of parts in a listPartsResponse.
)

// NewMultipartUploadHandler - New multipart upload.
func (s3a *S3ApiServer) NewMultipartUploadHandler(w http.ResponseWriter, r *http.Request) {
	bucket, object := s3_constants.GetBucketAndObject(r)

	// Check if bucket exists before creating multipart upload
	if err := s3a.checkBucket(r, bucket); err != s3err.ErrNone {
		s3err.WriteErrorResponse(w, r, err)
		return
	}

	// Check if versioning is enabled for the bucket (needed for object lock)
	versioningEnabled, err := s3a.isVersioningEnabled(bucket)
	if err != nil {
		if errors.Is(err, filer_pb.ErrNotFound) {
			s3err.WriteErrorResponse(w, r, s3err.ErrNoSuchBucket)
			return
		}
		glog.Errorf("Error checking versioning status for bucket %s: %v", bucket, err)
		s3err.WriteErrorResponse(w, r, s3err.ErrInternalError)
		return
	}

	// Validate object lock headers before processing
	if err := s3a.validateObjectLockHeaders(r, versioningEnabled); err != nil {
		glog.V(2).Infof("NewMultipartUploadHandler: object lock header validation failed for bucket %s, object %s: %v", bucket, object, err)
		s3err.WriteErrorResponse(w, r, mapValidationErrorToS3Error(err))
		return
	}

	createMultipartUploadInput := &s3.CreateMultipartUploadInput{
		Bucket:   aws.String(bucket),
		Key:      objectKey(aws.String(object)),
		Metadata: make(map[string]*string),
	}

	metadata := weed_server.SaveAmzMetaData(r, nil, false)
	for k, v := range metadata {
		createMultipartUploadInput.Metadata[k] = aws.String(string(v))
	}

	contentType := r.Header.Get("Content-Type")
	if contentType != "" {
		createMultipartUploadInput.ContentType = &contentType
	}
	response, errCode := s3a.createMultipartUpload(r, createMultipartUploadInput)

	glog.V(3).Info("NewMultipartUploadHandler", string(s3err.EncodeXMLResponse(response)), errCode)

	if errCode != s3err.ErrNone {
		s3err.WriteErrorResponse(w, r, errCode)
		return
	}

	writeSuccessResponseXML(w, r, response)

}

// CompleteMultipartUploadHandler - Completes multipart upload.
func (s3a *S3ApiServer) CompleteMultipartUploadHandler(w http.ResponseWriter, r *http.Request) {
	// https://docs.aws.amazon.com/AmazonS3/latest/API/API_CompleteMultipartUpload.html

	bucket, object := s3_constants.GetBucketAndObject(r)

	// Check if bucket exists before completing multipart upload
	if err := s3a.checkBucket(r, bucket); err != s3err.ErrNone {
		s3err.WriteErrorResponse(w, r, err)
		return
	}

	parts := &CompleteMultipartUpload{}
	if err := xmlDecoder(r.Body, parts, r.ContentLength); err != nil {
		s3err.WriteErrorResponse(w, r, s3err.ErrMalformedXML)
		return
	}

	// Get upload id.
	uploadID, _, _, _ := getObjectResources(r.URL.Query())
	err := s3a.checkUploadId(object, uploadID)
	if err != nil {
		s3err.WriteErrorResponse(w, r, s3err.ErrNoSuchUpload)
		return
	}

	response, errCode := s3a.completeMultipartUpload(r, &s3.CompleteMultipartUploadInput{
		Bucket:   aws.String(bucket),
		Key:      objectKey(aws.String(object)),
		UploadId: aws.String(uploadID),
	}, parts)

	glog.V(3).Info("CompleteMultipartUploadHandler", string(s3err.EncodeXMLResponse(response)), errCode)

	if errCode != s3err.ErrNone {
		s3err.WriteErrorResponse(w, r, errCode)
		return
	}

	// Set version ID in HTTP header if present
	if response.VersionId != nil {
		w.Header().Set("x-amz-version-id", *response.VersionId)
	}

	stats_collect.RecordBucketActiveTime(bucket)
	stats_collect.S3UploadedObjectsCounter.WithLabelValues(bucket).Inc()

	writeSuccessResponseXML(w, r, response)

}

// AbortMultipartUploadHandler - Aborts multipart upload.
func (s3a *S3ApiServer) AbortMultipartUploadHandler(w http.ResponseWriter, r *http.Request) {
	bucket, object := s3_constants.GetBucketAndObject(r)

	// Check if bucket exists before aborting multipart upload
	if err := s3a.checkBucket(r, bucket); err != s3err.ErrNone {
		s3err.WriteErrorResponse(w, r, err)
		return
	}

	// Get upload id.
	uploadID, _, _, _ := getObjectResources(r.URL.Query())
	err := s3a.checkUploadId(object, uploadID)
	if err != nil {
		s3err.WriteErrorResponse(w, r, s3err.ErrNoSuchUpload)
		return
	}

	response, errCode := s3a.abortMultipartUpload(&s3.AbortMultipartUploadInput{
		Bucket:   aws.String(bucket),
		Key:      objectKey(aws.String(object)),
		UploadId: aws.String(uploadID),
	})

	if errCode != s3err.ErrNone {
		s3err.WriteErrorResponse(w, r, errCode)
		return
	}

	glog.V(3).Info("AbortMultipartUploadHandler", string(s3err.EncodeXMLResponse(response)))

	//https://docs.aws.amazon.com/AmazonS3/latest/API/API_AbortMultipartUpload.html
	s3err.WriteEmptyResponse(w, r, http.StatusNoContent)
	s3err.PostLog(r, http.StatusNoContent, s3err.ErrNone)

}

// ListMultipartUploadsHandler - Lists multipart uploads.
func (s3a *S3ApiServer) ListMultipartUploadsHandler(w http.ResponseWriter, r *http.Request) {
	bucket, _ := s3_constants.GetBucketAndObject(r)

	// Check if bucket exists before listing multipart uploads
	if err := s3a.checkBucket(r, bucket); err != s3err.ErrNone {
		s3err.WriteErrorResponse(w, r, err)
		return
	}

	prefix, keyMarker, uploadIDMarker, delimiter, maxUploads, encodingType := getBucketMultipartResources(r.URL.Query())
	if maxUploads < 0 {
		s3err.WriteErrorResponse(w, r, s3err.ErrInvalidMaxUploads)
		return
	}
	if keyMarker != "" {
		// Marker not common with prefix is not implemented.
		if !strings.HasPrefix(keyMarker, prefix) {
			s3err.WriteErrorResponse(w, r, s3err.ErrNotImplemented)
			return
		}
	}

	response, errCode := s3a.listMultipartUploads(&s3.ListMultipartUploadsInput{
		Bucket:         aws.String(bucket),
		Delimiter:      aws.String(delimiter),
		EncodingType:   aws.String(encodingType),
		KeyMarker:      aws.String(keyMarker),
		MaxUploads:     aws.Int64(int64(maxUploads)),
		Prefix:         aws.String(prefix),
		UploadIdMarker: aws.String(uploadIDMarker),
	})

	glog.V(3).Infof("ListMultipartUploadsHandler %s errCode=%d", string(s3err.EncodeXMLResponse(response)), errCode)

	if errCode != s3err.ErrNone {
		s3err.WriteErrorResponse(w, r, errCode)
		return
	}

	// TODO handle encodingType

	writeSuccessResponseXML(w, r, response)
}

// ListObjectPartsHandler - Lists object parts in a multipart upload.
func (s3a *S3ApiServer) ListObjectPartsHandler(w http.ResponseWriter, r *http.Request) {
	bucket, object := s3_constants.GetBucketAndObject(r)

	// Check if bucket exists before listing object parts
	if err := s3a.checkBucket(r, bucket); err != s3err.ErrNone {
		s3err.WriteErrorResponse(w, r, err)
		return
	}

	uploadID, partNumberMarker, maxParts, _ := getObjectResources(r.URL.Query())
	if partNumberMarker < 0 {
		s3err.WriteErrorResponse(w, r, s3err.ErrInvalidPartNumberMarker)
		return
	}
	if maxParts < 0 {
		s3err.WriteErrorResponse(w, r, s3err.ErrInvalidMaxParts)
		return
	}

	err := s3a.checkUploadId(object, uploadID)
	if err != nil {
		s3err.WriteErrorResponse(w, r, s3err.ErrNoSuchUpload)
		return
	}

	response, errCode := s3a.listObjectParts(&s3.ListPartsInput{
		Bucket:           aws.String(bucket),
		Key:              objectKey(aws.String(object)),
		MaxParts:         aws.Int64(int64(maxParts)),
		PartNumberMarker: aws.Int64(int64(partNumberMarker)),
		UploadId:         aws.String(uploadID),
	})

	if errCode != s3err.ErrNone {
		s3err.WriteErrorResponse(w, r, errCode)
		return
	}

	glog.V(3).Infof("ListObjectPartsHandler %s count=%d", string(s3err.EncodeXMLResponse(response)), len(response.Part))

	writeSuccessResponseXML(w, r, response)

}

// PutObjectPartHandler - Put an object part in a multipart upload.
func (s3a *S3ApiServer) PutObjectPartHandler(w http.ResponseWriter, r *http.Request) {
	bucket, object := s3_constants.GetBucketAndObject(r)

	// Check if bucket exists before putting object part
	if err := s3a.checkBucket(r, bucket); err != s3err.ErrNone {
		s3err.WriteErrorResponse(w, r, err)
		return
	}

	uploadID := r.URL.Query().Get("uploadId")
	err := s3a.checkUploadId(object, uploadID)
	if err != nil {
		s3err.WriteErrorResponse(w, r, s3err.ErrNoSuchUpload)
		return
	}

	partIDString := r.URL.Query().Get("partNumber")
	partID, err := strconv.Atoi(partIDString)
	if err != nil {
		s3err.WriteErrorResponse(w, r, s3err.ErrInvalidPart)
		return
	}
<<<<<<< HEAD
	if partID >= s3_constants.MaxS3MultipartParts {
=======
	if partID > s3_constants.MaxS3MultipartParts {
>>>>>>> 50530e25
		s3err.WriteErrorResponse(w, r, s3err.ErrInvalidPart)
		return
	}
	if partID < 1 {
		s3err.WriteErrorResponse(w, r, s3err.ErrInvalidPart)
		return
	}

	dataReader, s3ErrCode := getRequestDataReader(s3a, r)
	if s3ErrCode != s3err.ErrNone {
		s3err.WriteErrorResponse(w, r, s3ErrCode)
		return
	}
	defer dataReader.Close()

	glog.V(2).Infof("PutObjectPartHandler %s %s %04d", bucket, uploadID, partID)

	// Check for SSE-C headers in the current request first
	sseCustomerAlgorithm := r.Header.Get(s3_constants.AmzServerSideEncryptionCustomerAlgorithm)
	if sseCustomerAlgorithm != "" {
		glog.Infof("PutObjectPartHandler: detected SSE-C headers, handling as SSE-C part upload")
		// SSE-C part upload - headers are already present, let putToFiler handle it
	} else {
		// No SSE-C headers, check for SSE-KMS settings from upload directory
		glog.Infof("PutObjectPartHandler: attempting to retrieve upload entry for bucket %s, uploadID %s", bucket, uploadID)
		if uploadEntry, err := s3a.getEntry(s3a.genUploadsFolder(bucket), uploadID); err == nil {
			glog.Infof("PutObjectPartHandler: upload entry found, Extended metadata: %v", uploadEntry.Extended != nil)
			if uploadEntry.Extended != nil {
				// Check if this upload uses SSE-KMS
				glog.Infof("PutObjectPartHandler: checking for SSE-KMS key in extended metadata")
				if keyIDBytes, exists := uploadEntry.Extended[s3_constants.SeaweedFSSSEKMSKeyID]; exists {
					keyID := string(keyIDBytes)

					// Build SSE-KMS metadata for this part
					bucketKeyEnabled := false
					if bucketKeyBytes, exists := uploadEntry.Extended[s3_constants.SeaweedFSSSEKMSBucketKeyEnabled]; exists && string(bucketKeyBytes) == "true" {
						bucketKeyEnabled = true
					}

					var encryptionContext map[string]string
					if contextBytes, exists := uploadEntry.Extended[s3_constants.SeaweedFSSSEKMSEncryptionContext]; exists {
						// Parse the stored encryption context
						if err := json.Unmarshal(contextBytes, &encryptionContext); err != nil {
							glog.Errorf("Failed to parse encryption context for upload %s: %v", uploadID, err)
							encryptionContext = BuildEncryptionContext(bucket, object, bucketKeyEnabled)
						}
					} else {
						encryptionContext = BuildEncryptionContext(bucket, object, bucketKeyEnabled)
					}

					// Get the base IV for this multipart upload
					var baseIV []byte
					if baseIVBytes, exists := uploadEntry.Extended[s3_constants.SeaweedFSSSEKMSBaseIV]; exists {
						// Decode the base64 encoded base IV
						decodedIV, decodeErr := base64.StdEncoding.DecodeString(string(baseIVBytes))
						if decodeErr == nil && len(decodedIV) == 16 {
							baseIV = decodedIV
							glog.V(4).Infof("Using stored base IV %x for multipart upload %s", baseIV[:8], uploadID)
						} else {
							glog.Errorf("Failed to decode base IV for multipart upload %s: %v", uploadID, decodeErr)
						}
					}

					if len(baseIV) == 0 {
						glog.Errorf("No valid base IV found for SSE-KMS multipart upload %s", uploadID)
						// Generate a new base IV as fallback
						baseIV = make([]byte, 16)
						if _, err := rand.Read(baseIV); err != nil {
							glog.Errorf("Failed to generate fallback base IV: %v", err)
						}
					}

					// Add SSE-KMS headers to the request for putToFiler to handle encryption
					r.Header.Set(s3_constants.AmzServerSideEncryption, "aws:kms")
					r.Header.Set(s3_constants.AmzServerSideEncryptionAwsKmsKeyId, keyID)
					if bucketKeyEnabled {
						r.Header.Set(s3_constants.AmzServerSideEncryptionBucketKeyEnabled, "true")
					}
					if len(encryptionContext) > 0 {
						if contextJSON, err := json.Marshal(encryptionContext); err == nil {
							r.Header.Set(s3_constants.AmzServerSideEncryptionContext, base64.StdEncoding.EncodeToString(contextJSON))
						}
					}

					// Pass the base IV to putToFiler via header
					r.Header.Set(s3_constants.SeaweedFSSSEKMSBaseIVHeader, base64.StdEncoding.EncodeToString(baseIV))

					glog.Infof("PutObjectPartHandler: inherited SSE-KMS settings from upload %s, keyID %s - letting putToFiler handle encryption", uploadID, keyID)
				} else {
					// Check if this upload uses SSE-S3
					if err := s3a.handleSSES3MultipartHeaders(r, uploadEntry, uploadID); err != nil {
						glog.Errorf("Failed to setup SSE-S3 multipart headers: %v", err)
						s3err.WriteErrorResponse(w, r, s3err.ErrInternalError)
						return
					}
				}
			}
		} else {
			glog.Infof("PutObjectPartHandler: failed to retrieve upload entry: %v", err)
		}
	}

	uploadUrl := s3a.genPartUploadUrl(bucket, uploadID, partID)

	if partID == 1 && r.Header.Get("Content-Type") == "" {
		dataReader = mimeDetect(r, dataReader)
	}
	destination := fmt.Sprintf("%s/%s%s", s3a.option.BucketsPath, bucket, object)

	etag, errCode, _ := s3a.putToFiler(r, uploadUrl, dataReader, destination, bucket, partID)
	if errCode != s3err.ErrNone {
		s3err.WriteErrorResponse(w, r, errCode)
		return
	}

	setEtag(w, etag)

	writeSuccessResponseEmpty(w, r)

}

func (s3a *S3ApiServer) genUploadsFolder(bucket string) string {
	return fmt.Sprintf("%s/%s/%s", s3a.option.BucketsPath, bucket, s3_constants.MultipartUploadsFolder)
}

func (s3a *S3ApiServer) genPartUploadUrl(bucket, uploadID string, partID int) string {
	return fmt.Sprintf("http://%s%s/%s/%04d_%s.part",
		s3a.option.Filer.ToHttpAddress(), s3a.genUploadsFolder(bucket), uploadID, partID, uuid.NewString())
}

// Generate uploadID hash string from object
func (s3a *S3ApiServer) generateUploadID(object string) string {

	object = strings.TrimPrefix(object, "/")
	h := sha1.New()
	h.Write([]byte(object))
	return fmt.Sprintf("%x", h.Sum(nil))
}

// Check object name and uploadID when processing  multipart uploading
func (s3a *S3ApiServer) checkUploadId(object string, id string) error {

	hash := s3a.generateUploadID(object)

	if !strings.HasPrefix(id, hash) {
		glog.Errorf("object %s and uploadID %s are not matched", object, id)
		return fmt.Errorf("object %s and uploadID %s are not matched", object, id)
	}
	return nil
}

// Parse bucket url queries for ?uploads
func getBucketMultipartResources(values url.Values) (prefix, keyMarker, uploadIDMarker, delimiter string, maxUploads int, encodingType string) {
	prefix = values.Get("prefix")
	keyMarker = values.Get("key-marker")
	uploadIDMarker = values.Get("upload-id-marker")
	delimiter = values.Get("delimiter")
	if values.Get("max-uploads") != "" {
		maxUploads, _ = strconv.Atoi(values.Get("max-uploads"))
	} else {
		maxUploads = maxUploadsList
	}
	encodingType = values.Get("encoding-type")
	return
}

// Parse object url queries
func getObjectResources(values url.Values) (uploadID string, partNumberMarker, maxParts int, encodingType string) {
	uploadID = values.Get("uploadId")
	partNumberMarker, _ = strconv.Atoi(values.Get("part-number-marker"))
	if values.Get("max-parts") != "" {
		maxParts, _ = strconv.Atoi(values.Get("max-parts"))
	} else {
		maxParts = maxPartsList
	}
	encodingType = values.Get("encoding-type")
	return
}

func xmlDecoder(body io.Reader, v interface{}, size int64) error {
	var lbody io.Reader
	if size > 0 {
		lbody = io.LimitReader(body, size)
	} else {
		lbody = body
	}
	d := xml.NewDecoder(lbody)
	d.CharsetReader = func(label string, input io.Reader) (io.Reader, error) {
		return input, nil
	}
	return d.Decode(v)
}

type CompleteMultipartUpload struct {
	Parts []CompletedPart `xml:"Part"`
}
type CompletedPart struct {
	ETag       string
	PartNumber int
}

// handleSSES3MultipartHeaders handles SSE-S3 multipart upload header setup to reduce nesting complexity
func (s3a *S3ApiServer) handleSSES3MultipartHeaders(r *http.Request, uploadEntry *filer_pb.Entry, uploadID string) error {
	glog.Infof("PutObjectPartHandler: checking for SSE-S3 settings in extended metadata")
	if encryptionTypeBytes, exists := uploadEntry.Extended[s3_constants.SeaweedFSSSES3Encryption]; exists && string(encryptionTypeBytes) == s3_constants.SSEAlgorithmAES256 {
		glog.Infof("PutObjectPartHandler: found SSE-S3 encryption type, setting up headers")

		// Set SSE-S3 headers to indicate server-side encryption
		r.Header.Set(s3_constants.AmzServerSideEncryption, s3_constants.SSEAlgorithmAES256)

		// Retrieve and set base IV for consistent multipart encryption - REQUIRED for security
		var baseIV []byte
		if baseIVBytes, exists := uploadEntry.Extended[s3_constants.SeaweedFSSSES3BaseIV]; exists {
			// Decode the base64 encoded base IV
			decodedIV, decodeErr := base64.StdEncoding.DecodeString(string(baseIVBytes))
			if decodeErr != nil {
				return fmt.Errorf("failed to decode base IV for SSE-S3 multipart upload %s: %v", uploadID, decodeErr)
			}
			if len(decodedIV) != s3_constants.AESBlockSize {
				return fmt.Errorf("invalid base IV length for SSE-S3 multipart upload %s: expected %d bytes, got %d", uploadID, s3_constants.AESBlockSize, len(decodedIV))
			}
			baseIV = decodedIV
			glog.V(4).Infof("Using stored base IV %x for SSE-S3 multipart upload %s", baseIV[:8], uploadID)
		} else {
			return fmt.Errorf("no base IV found for SSE-S3 multipart upload %s - required for encryption consistency", uploadID)
		}

		// Retrieve and set key data for consistent multipart encryption - REQUIRED for decryption
		if keyDataBytes, exists := uploadEntry.Extended[s3_constants.SeaweedFSSSES3KeyData]; exists {
			// Key data is already base64 encoded, pass it directly
			keyDataStr := string(keyDataBytes)
			r.Header.Set(s3_constants.SeaweedFSSSES3KeyDataHeader, keyDataStr)
			glog.V(4).Infof("Using stored key data for SSE-S3 multipart upload %s", uploadID)
		} else {
			return fmt.Errorf("no SSE-S3 key data found for multipart upload %s - required for encryption", uploadID)
		}

		// Pass the base IV to putToFiler via header for offset calculation
		r.Header.Set(s3_constants.SeaweedFSSSES3BaseIVHeader, base64.StdEncoding.EncodeToString(baseIV))

		glog.Infof("PutObjectPartHandler: inherited SSE-S3 settings from upload %s - letting putToFiler handle encryption", uploadID)
	}
	return nil
}<|MERGE_RESOLUTION|>--- conflicted
+++ resolved
@@ -289,11 +289,7 @@
 		s3err.WriteErrorResponse(w, r, s3err.ErrInvalidPart)
 		return
 	}
-<<<<<<< HEAD
-	if partID >= s3_constants.MaxS3MultipartParts {
-=======
 	if partID > s3_constants.MaxS3MultipartParts {
->>>>>>> 50530e25
 		s3err.WriteErrorResponse(w, r, s3err.ErrInvalidPart)
 		return
 	}
