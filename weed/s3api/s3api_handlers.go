package s3api

import (
	"encoding/base64"
	"fmt"
	"net/http"

	"github.com/seaweedfs/seaweedfs/weed/glog"
	"github.com/seaweedfs/seaweedfs/weed/s3api/s3err"
	"google.golang.org/grpc"

	"github.com/seaweedfs/seaweedfs/weed/pb"
	"github.com/seaweedfs/seaweedfs/weed/pb/filer_pb"
)

var _ = filer_pb.FilerClient(&S3ApiServer{})

func (s3a *S3ApiServer) WithFilerClient(streamingMode bool, fn func(filer_pb.SeaweedFilerClient) error) error {
	// Use filerClient for proper connection management and failover
	if s3a.filerClient != nil {
		return s3a.withFilerClientFailover(streamingMode, fn)
	}
	
	// Fallback to direct connection if filerClient not initialized
	// This should only happen during initialization or testing
	return pb.WithGrpcClient(streamingMode, s3a.randomClientId, func(grpcConnection *grpc.ClientConn) error {
		client := filer_pb.NewSeaweedFilerClient(grpcConnection)
		return fn(client)
	}, s3a.getFilerAddress().ToGrpcAddress(), false, s3a.option.GrpcDialOption)
<<<<<<< HEAD
=======

}
>>>>>>> 50753810

// withFilerClientFailover attempts to execute fn with automatic failover to other filers
func (s3a *S3ApiServer) withFilerClientFailover(streamingMode bool, fn func(filer_pb.SeaweedFilerClient) error) error {
	// Get current filer as starting point
	currentFiler := s3a.filerClient.GetCurrentFiler()
	
	// Try current filer first (fast path)
	err := pb.WithGrpcClient(streamingMode, s3a.randomClientId, func(grpcConnection *grpc.ClientConn) error {
		client := filer_pb.NewSeaweedFilerClient(grpcConnection)
		return fn(client)
	}, currentFiler.ToGrpcAddress(), false, s3a.option.GrpcDialOption)
	
	if err == nil {
		s3a.filerClient.RecordFilerSuccess(currentFiler)
		return nil
	}
	
	// Record failure for current filer
	s3a.filerClient.RecordFilerFailure(currentFiler)
	
	// Current filer failed - try all other filers with health-aware selection
	filers := s3a.filerClient.GetAllFilers()
	var lastErr error = err
	
	for _, filer := range filers {
		if filer == currentFiler {
			continue // Already tried this one
		}
		
		// Skip filers known to be unhealthy (circuit breaker pattern)
		if s3a.filerClient.ShouldSkipUnhealthyFiler(filer) {
			glog.V(2).Infof("WithFilerClient: skipping unhealthy filer %s", filer)
			continue
		}
		
		err = pb.WithGrpcClient(streamingMode, s3a.randomClientId, func(grpcConnection *grpc.ClientConn) error {
			client := filer_pb.NewSeaweedFilerClient(grpcConnection)
			return fn(client)
		}, filer.ToGrpcAddress(), false, s3a.option.GrpcDialOption)
		
		if err == nil {
			// Success! Record success and update current filer for future requests
			s3a.filerClient.RecordFilerSuccess(filer)
			s3a.filerClient.SetCurrentFiler(filer)
			glog.V(1).Infof("WithFilerClient: failover from %s to %s succeeded", currentFiler, filer)
			return nil
		}
		
		// Record failure for health tracking
		s3a.filerClient.RecordFilerFailure(filer)
		glog.V(2).Infof("WithFilerClient: failover to %s failed: %v", filer, err)
		lastErr = err
	}
	
	// All filers failed
	return fmt.Errorf("all filers failed, last error: %w", lastErr)
}

func (s3a *S3ApiServer) AdjustedUrl(location *filer_pb.Location) string {
	return location.Url
}

func (s3a *S3ApiServer) GetDataCenter() string {
	return s3a.option.DataCenter
}

func writeSuccessResponseXML(w http.ResponseWriter, r *http.Request, response interface{}) {
	s3err.WriteXMLResponse(w, r, http.StatusOK, response)
	s3err.PostLog(r, http.StatusOK, s3err.ErrNone)
}

func writeSuccessResponseEmpty(w http.ResponseWriter, r *http.Request) {
	s3err.WriteEmptyResponse(w, r, http.StatusOK)
}

func writeFailureResponse(w http.ResponseWriter, r *http.Request, errCode s3err.ErrorCode) {
	s3err.WriteErrorResponse(w, r, errCode)
}

func validateContentMd5(h http.Header) ([]byte, error) {
	md5B64, ok := h["Content-Md5"]
	if ok {
		if md5B64[0] == "" {
			return nil, fmt.Errorf("Content-Md5 header set to empty value")
		}
		return base64.StdEncoding.DecodeString(md5B64[0])
	}
	return []byte{}, nil
}<|MERGE_RESOLUTION|>--- conflicted
+++ resolved
@@ -27,11 +27,8 @@
 		client := filer_pb.NewSeaweedFilerClient(grpcConnection)
 		return fn(client)
 	}, s3a.getFilerAddress().ToGrpcAddress(), false, s3a.option.GrpcDialOption)
-<<<<<<< HEAD
-=======
 
 }
->>>>>>> 50753810
 
 // withFilerClientFailover attempts to execute fn with automatic failover to other filers
 func (s3a *S3ApiServer) withFilerClientFailover(streamingMode bool, fn func(filer_pb.SeaweedFilerClient) error) error {
