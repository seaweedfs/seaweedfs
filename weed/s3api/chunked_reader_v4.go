package s3api

// the related code is copied and modified from minio source code

/*
 * Minio Cloud Storage, (C) 2016 Minio, Inc.
 *
 * Licensed under the Apache License, Version 2.0 (the "License");
 * you may not use this file except in compliance with the License.
 * You may obtain a copy of the License at
 *
 *     http://www.apache.org/licenses/LICENSE-2.0
 *
 * Unless required by applicable law or agreed to in writing, software
 * distributed under the License is distributed on an "AS IS" BASIS,
 * WITHOUT WARRANTIES OR CONDITIONS OF ANY KIND, either express or implied.
 * See the License for the specific language governing permissions and
 * limitations under the License.
 */

import (
	"bufio"
	"bytes"
	"crypto/sha256"
	"encoding/hex"
	"errors"
	"hash"
	"io"
	"net/http"
	"time"

	"github.com/seaweedfs/seaweedfs/weed/s3api/s3_constants"
	"github.com/seaweedfs/seaweedfs/weed/s3api/s3err"

	"github.com/dustin/go-humanize"
)

// calculateSeedSignature - Calculate seed signature in accordance with
//   - http://docs.aws.amazon.com/AmazonS3/latest/API/sigv4-streaming.html
//
// returns signature, error otherwise if the signature mismatches or any other
// error while parsing and validating.
func (iam *IdentityAccessManagement) calculateSeedSignature(r *http.Request) (idnt *Identity, cred *Credential, signature string, region string, date time.Time, errCode s3err.ErrorCode) {

	// Copy request.
	req := *r

	// Save authorization header.
	v4Auth := req.Header.Get("Authorization")

	// Parse signature version '4' header.
	signV4Values, errCode := parseSignV4(v4Auth)
	if errCode != s3err.ErrNone {
		return nil, nil, "", "", time.Time{}, errCode
	}

	// Payload streaming.
	payload := streamingContentSHA256

	// Payload for STREAMING signature should be 'STREAMING-AWS4-HMAC-SHA256-PAYLOAD'
	if payload != req.Header.Get("X-Amz-Content-Sha256") {
		return nil, nil, "", "", time.Time{}, s3err.ErrContentSHA256Mismatch
	}

	// Extract all the signed headers along with its values.
	extractedSignedHeaders, errCode := extractSignedHeaders(signV4Values.SignedHeaders, r)
	if errCode != s3err.ErrNone {
		return nil, nil, "", "", time.Time{}, errCode
	}
	// Verify if the access key id matches.
	identity, cred, found := iam.lookupByAccessKey(signV4Values.Credential.accessKey)
	if !found {
		return nil, nil, "", "", time.Time{}, s3err.ErrInvalidAccessKeyID
	}

	bucket, object := s3_constants.GetBucketAndObject(r)
	if !identity.canDo(s3_constants.ACTION_WRITE, bucket, object) {
		errCode = s3err.ErrAccessDenied
		return
	}

	// Verify if region is valid.
	region = signV4Values.Credential.scope.region

	// Extract date, if not present throw error.
	var dateStr string
	if dateStr = req.Header.Get(http.CanonicalHeaderKey("x-amz-date")); dateStr == "" {
		if dateStr = r.Header.Get("Date"); dateStr == "" {
			return nil, nil, "", "", time.Time{}, s3err.ErrMissingDateHeader
		}
	}
	// Parse date header.
	var err error
	date, err = time.Parse(iso8601Format, dateStr)
	if err != nil {
		return nil, nil, "", "", time.Time{}, s3err.ErrMalformedDate
	}

	// Query string.
	queryStr := req.URL.Query().Encode()

	// Get canonical request.
	canonicalRequest := getCanonicalRequest(extractedSignedHeaders, payload, queryStr, req.URL.Path, req.Method)

	// Get string to sign from canonical request.
	stringToSign := getStringToSign(canonicalRequest, date, signV4Values.Credential.getScope())

	// Calculate signature.
	newSignature := iam.getSignature(
		cred.SecretKey,
		signV4Values.Credential.scope.date,
		region,
		"s3",
		stringToSign,
	)

	// Verify if signature match.
	if !compareSignatureV4(newSignature, signV4Values.Signature) {
		return nil, nil, "", "", time.Time{}, s3err.ErrSignatureDoesNotMatch
	}

	// Return calculated signature.
	return identity, cred, newSignature, region, date, s3err.ErrNone
}

const maxLineLength = 4 * humanize.KiByte // assumed <= bufio.defaultBufSize 4KiB

// lineTooLong is generated as chunk header is bigger than 4KiB.
var errLineTooLong = errors.New("header line too long")

// Malformed encoding is generated when chunk header is wrongly formed.
var errMalformedEncoding = errors.New("malformed chunked encoding")

// newSignV4ChunkedReader returns a new s3ChunkedReader that translates the data read from r
// out of HTTP "chunked" format before returning it.
// The s3ChunkedReader returns io.EOF when the final 0-length chunk is read.
func (iam *IdentityAccessManagement) newSignV4ChunkedReader(req *http.Request) (io.ReadCloser, *Identity, s3err.ErrorCode) {
	ident, cred, seedSignature, region, seedDate, errCode := iam.calculateSeedSignature(req)
	if errCode != s3err.ErrNone {
		return nil, nil, errCode
	}
	return &s3ChunkedReader{
		cred:              cred,
		reader:            bufio.NewReader(req.Body),
		seedSignature:     seedSignature,
		seedDate:          seedDate,
		region:            region,
		chunkSHA256Writer: sha256.New(),
		state:             readChunkHeader,
<<<<<<< HEAD
		iam:               iam,
	}, s3err.ErrNone
=======
	}, ident, s3err.ErrNone
>>>>>>> b253a20f
}

// Represents the overall state that is required for decoding a
// AWS Signature V4 chunked reader.
type s3ChunkedReader struct {
	cred              *Credential
	reader            *bufio.Reader
	seedSignature     string
	seedDate          time.Time
	region            string
	state             chunkState
	lastChunk         bool
	chunkSignature    string
	chunkSHA256Writer hash.Hash // Calculates sha256 of chunk data.
	n                 uint64    // Unread bytes in chunk
	err               error
	iam               *IdentityAccessManagement
}

// Read chunk reads the chunk token signature portion.
func (cr *s3ChunkedReader) readS3ChunkHeader() {
	// Read the first chunk line until CRLF.
	var hexChunkSize, hexChunkSignature []byte
	hexChunkSize, hexChunkSignature, cr.err = readChunkLine(cr.reader)
	if cr.err != nil {
		return
	}
	// <hex>;token=value - converts the hex into its uint64 form.
	cr.n, cr.err = parseHexUint(hexChunkSize)
	if cr.err != nil {
		return
	}
	if cr.n == 0 {
		cr.err = io.EOF
	}
	// Save the incoming chunk signature.
	cr.chunkSignature = string(hexChunkSignature)
}

type chunkState int

const (
	readChunkHeader chunkState = iota
	readChunkTrailer
	readChunk
	verifyChunk
	eofChunk
)

func (cs chunkState) String() string {
	stateString := ""
	switch cs {
	case readChunkHeader:
		stateString = "readChunkHeader"
	case readChunkTrailer:
		stateString = "readChunkTrailer"
	case readChunk:
		stateString = "readChunk"
	case verifyChunk:
		stateString = "verifyChunk"
	case eofChunk:
		stateString = "eofChunk"

	}
	return stateString
}

func (cr *s3ChunkedReader) Close() (err error) {
	return nil
}

// Read - implements `io.Reader`, which transparently decodes
// the incoming AWS Signature V4 streaming signature.
func (cr *s3ChunkedReader) Read(buf []byte) (n int, err error) {
	for {
		switch cr.state {
		case readChunkHeader:
			cr.readS3ChunkHeader()
			// If we're at the end of a chunk.
			if cr.n == 0 && cr.err == io.EOF {
				cr.state = readChunkTrailer
				cr.lastChunk = true
				continue
			}
			if cr.err != nil {
				return 0, cr.err
			}
			cr.state = readChunk
		case readChunkTrailer:
			cr.err = readCRLF(cr.reader)
			if cr.err != nil {
				return 0, errMalformedEncoding
			}
			cr.state = verifyChunk
		case readChunk:
			// There is no more space left in the request buffer.
			if len(buf) == 0 {
				return n, nil
			}
			rbuf := buf
			// The request buffer is larger than the current chunk size.
			// Read only the current chunk from the underlying reader.
			if uint64(len(rbuf)) > cr.n {
				rbuf = rbuf[:cr.n]
			}
			var n0 int
			n0, cr.err = cr.reader.Read(rbuf)
			if cr.err != nil {
				// We have lesser than chunk size advertised in chunkHeader, this is 'unexpected'.
				if cr.err == io.EOF {
					cr.err = io.ErrUnexpectedEOF
				}
				return 0, cr.err
			}

			// Calculate sha256.
			cr.chunkSHA256Writer.Write(rbuf[:n0])

			// Update the bytes read into request buffer so far.
			n += n0
			buf = buf[n0:]
			// Update bytes to be read of the current chunk before verifying chunk's signature.
			cr.n -= uint64(n0)

			// If we're at the end of a chunk.
			if cr.n == 0 {
				cr.state = readChunkTrailer
				continue
			}
		case verifyChunk:
			// Calculate the hashed chunk.
			hashedChunk := hex.EncodeToString(cr.chunkSHA256Writer.Sum(nil))
			// Calculate the chunk signature.
			newSignature := cr.getChunkSignature(hashedChunk)
			if !compareSignatureV4(cr.chunkSignature, newSignature) {
				// Chunk signature doesn't match we return signature does not match.
				cr.err = errors.New("chunk signature does not match")
				return 0, cr.err
			}
			// Newly calculated signature becomes the seed for the next chunk
			// this follows the chaining.
			cr.seedSignature = newSignature
			cr.chunkSHA256Writer.Reset()
			if cr.lastChunk {
				cr.state = eofChunk
			} else {
				cr.state = readChunkHeader
			}
		case eofChunk:
			return n, io.EOF
		}
	}
}

// getChunkSignature - get chunk signature.
func (cr *s3ChunkedReader) getChunkSignature(hashedChunk string) string {
	// Calculate string to sign.
	stringToSign := signV4ChunkedAlgorithm + "\n" +
		cr.seedDate.Format(iso8601Format) + "\n" +
		getScope(cr.seedDate, cr.region) + "\n" +
		cr.seedSignature + "\n" +
		emptySHA256 + "\n" +
		hashedChunk

	// Calculate signature.
	return cr.iam.getSignature(
		cr.cred.SecretKey,
		cr.seedDate,
		cr.region,
		"s3",
		stringToSign,
	)
}

// readCRLF - check if reader only has '\r\n' CRLF character.
// returns malformed encoding if it doesn't.
func readCRLF(reader io.Reader) error {
	buf := make([]byte, 2)
	_, err := io.ReadFull(reader, buf[:2])
	if err != nil {
		return err
	}
	if buf[0] != '\r' || buf[1] != '\n' {
		return errMalformedEncoding
	}
	return nil
}

// Read a line of bytes (up to \n) from b.
// Give up if the line exceeds maxLineLength.
// The returned bytes are owned by the bufio.Reader
// so they are only valid until the next bufio read.
func readChunkLine(b *bufio.Reader) ([]byte, []byte, error) {
	buf, err := b.ReadSlice('\n')
	if err != nil {
		// We always know when EOF is coming.
		// If the caller asked for a line, there should be a line.
		if err == io.EOF {
			err = io.ErrUnexpectedEOF
		} else if err == bufio.ErrBufferFull {
			err = errLineTooLong
		}
		return nil, nil, err
	}
	if len(buf) >= maxLineLength {
		return nil, nil, errLineTooLong
	}
	// Parse s3 specific chunk extension and fetch the values.
	hexChunkSize, hexChunkSignature := parseS3ChunkExtension(buf)
	return hexChunkSize, hexChunkSignature, nil
}

// trimTrailingWhitespace - trim trailing white space.
func trimTrailingWhitespace(b []byte) []byte {
	for len(b) > 0 && isASCIISpace(b[len(b)-1]) {
		b = b[:len(b)-1]
	}
	return b
}

// isASCIISpace - is ascii space?
func isASCIISpace(b byte) bool {
	return b == ' ' || b == '\t' || b == '\n' || b == '\r'
}

// Constant s3 chunk encoding signature.
const s3ChunkSignatureStr = ";chunk-signature="

// parses3ChunkExtension removes any s3 specific chunk-extension from buf.
// For example,
//
//	"10000;chunk-signature=..." => "10000", "chunk-signature=..."
func parseS3ChunkExtension(buf []byte) ([]byte, []byte) {
	buf = trimTrailingWhitespace(buf)
	semi := bytes.Index(buf, []byte(s3ChunkSignatureStr))
	// Chunk signature not found, return the whole buffer.
	if semi == -1 {
		return buf, nil
	}
	return buf[:semi], parseChunkSignature(buf[semi:])
}

// parseChunkSignature - parse chunk signature.
func parseChunkSignature(chunk []byte) []byte {
	chunkSplits := bytes.SplitN(chunk, []byte(s3ChunkSignatureStr), 2)
	return chunkSplits[1]
}

// parse hex to uint64.
func parseHexUint(v []byte) (n uint64, err error) {
	for i, b := range v {
		switch {
		case '0' <= b && b <= '9':
			b = b - '0'
		case 'a' <= b && b <= 'f':
			b = b - 'a' + 10
		case 'A' <= b && b <= 'F':
			b = b - 'A' + 10
		default:
			return 0, errors.New("invalid byte in chunk length")
		}
		if i == 16 {
			return 0, errors.New("http chunk length too large")
		}
		n <<= 4
		n |= uint64(b)
	}
	return
}<|MERGE_RESOLUTION|>--- conflicted
+++ resolved
@@ -24,13 +24,12 @@
 	"crypto/sha256"
 	"encoding/hex"
 	"errors"
+	"github.com/seaweedfs/seaweedfs/weed/s3api/s3_constants"
+	"github.com/seaweedfs/seaweedfs/weed/s3api/s3err"
 	"hash"
 	"io"
 	"net/http"
 	"time"
-
-	"github.com/seaweedfs/seaweedfs/weed/s3api/s3_constants"
-	"github.com/seaweedfs/seaweedfs/weed/s3api/s3err"
 
 	"github.com/dustin/go-humanize"
 )
@@ -147,12 +146,8 @@
 		region:            region,
 		chunkSHA256Writer: sha256.New(),
 		state:             readChunkHeader,
-<<<<<<< HEAD
 		iam:               iam,
-	}, s3err.ErrNone
-=======
 	}, ident, s3err.ErrNone
->>>>>>> b253a20f
 }
 
 // Represents the overall state that is required for decoding a
