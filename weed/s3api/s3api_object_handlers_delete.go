package s3api

import (
	"context"
	"encoding/xml"
	"fmt"
	"io"
	"net/http"
	"slices"
	"strings"

	"github.com/seaweedfs/seaweedfs/weed/filer"
	"github.com/seaweedfs/seaweedfs/weed/glog"
	"github.com/seaweedfs/seaweedfs/weed/pb/filer_pb"
	"github.com/seaweedfs/seaweedfs/weed/s3api/s3_constants"
	"github.com/seaweedfs/seaweedfs/weed/s3api/s3err"
	stats_collect "github.com/seaweedfs/seaweedfs/weed/stats"
	"github.com/seaweedfs/seaweedfs/weed/util"
)

const (
	deleteMultipleObjectsLimit = 1000
)

func (s3a *S3ApiServer) DeleteObjectHandler(w http.ResponseWriter, r *http.Request) {

	bucket, object := s3_constants.GetBucketAndObject(r)
	glog.V(3).Infof("DeleteObjectHandler %s %s", bucket, object)

	// Check for specific version ID in query parameters
	versionId := r.URL.Query().Get("versionId")

	// Get detailed versioning state for proper handling of suspended vs enabled versioning
	versioningState, err := s3a.getVersioningState(bucket)
	if err != nil {
		if err == filer_pb.ErrNotFound {
			s3err.WriteErrorResponse(w, r, s3err.ErrNoSuchBucket)
			return
		}
		glog.Errorf("Error checking versioning status for bucket %s: %v", bucket, err)
		s3err.WriteErrorResponse(w, r, s3err.ErrInternalError)
		return
	}

	versioningEnabled := (versioningState == s3_constants.VersioningEnabled)
	versioningSuspended := (versioningState == s3_constants.VersioningSuspended)
	versioningConfigured := (versioningState != "")

	var auditLog *s3err.AccessLog
	if s3err.Logger != nil {
		auditLog = s3err.GetAccessLog(r, http.StatusNoContent, s3err.ErrNone)
	}

	if versioningConfigured {
		// Handle versioned delete based on specific versioning state
		if versionId != "" {
			// Delete specific version (same for both enabled and suspended)
			// Check object lock permissions before deleting specific version
			governanceBypassAllowed := s3a.evaluateGovernanceBypassRequest(r, bucket, object)
			if err := s3a.enforceObjectLockProtections(r, bucket, object, versionId, governanceBypassAllowed); err != nil {
				glog.V(2).Infof("DeleteObjectHandler: object lock check failed for %s/%s: %v", bucket, object, err)
				s3err.WriteErrorResponse(w, r, s3err.ErrAccessDenied)
				return
			}

			// Delete specific version
			err := s3a.deleteSpecificObjectVersion(bucket, object, versionId)
			if err != nil {
				glog.Errorf("Failed to delete specific version %s: %v", versionId, err)
				s3err.WriteErrorResponse(w, r, s3err.ErrInternalError)
				return
			}

			// Set version ID in response header
			w.Header().Set("x-amz-version-id", versionId)
		} else {
			// Delete without version ID - behavior depends on versioning state
			if versioningEnabled {
				// Enabled versioning: Create delete marker (logical delete)
				// AWS S3 behavior: Delete marker creation is NOT blocked by object retention
				// because it's a logical delete that doesn't actually remove the retained version
				deleteMarkerVersionId, err := s3a.createDeleteMarker(bucket, object)
				if err != nil {
					glog.Errorf("Failed to create delete marker: %v", err)
					s3err.WriteErrorResponse(w, r, s3err.ErrInternalError)
					return
				}

				// Set delete marker version ID in response header
				w.Header().Set("x-amz-version-id", deleteMarkerVersionId)
				w.Header().Set("x-amz-delete-marker", "true")
			} else if versioningSuspended {
				// Suspended versioning: Actually delete the "null" version object
				glog.V(2).Infof("DeleteObjectHandler: deleting null version for suspended versioning %s/%s", bucket, object)

				// Check object lock permissions before deleting "null" version
				governanceBypassAllowed := s3a.evaluateGovernanceBypassRequest(r, bucket, object)
				if err := s3a.enforceObjectLockProtections(r, bucket, object, "null", governanceBypassAllowed); err != nil {
					glog.V(2).Infof("DeleteObjectHandler: object lock check failed for %s/%s: %v", bucket, object, err)
					s3err.WriteErrorResponse(w, r, s3err.ErrAccessDenied)
					return
				}

				// Delete the "null" version (the regular file)
				err := s3a.deleteSpecificObjectVersion(bucket, object, "null")
				if err != nil {
					glog.Errorf("Failed to delete null version: %v", err)
					s3err.WriteErrorResponse(w, r, s3err.ErrInternalError)
					return
				}

				// Note: According to AWS S3 spec, suspended versioning should NOT return version ID headers
				// The object is deleted but no version information is returned
			}
		}
	} else {
		// Handle regular delete (non-versioned)
		// Check object lock permissions before deleting object
		governanceBypassAllowed := s3a.evaluateGovernanceBypassRequest(r, bucket, object)
		if err := s3a.enforceObjectLockProtections(r, bucket, object, "", governanceBypassAllowed); err != nil {
			glog.V(2).Infof("DeleteObjectHandler: object lock check failed for %s/%s: %v", bucket, object, err)
			s3err.WriteErrorResponse(w, r, s3err.ErrAccessDenied)
			return
		}

		target := util.FullPath(fmt.Sprintf("%s/%s%s", s3a.option.BucketsPath, bucket, object))
		dir, name := target.DirAndName()

		err := s3a.WithFilerClient(false, func(client filer_pb.SeaweedFilerClient) error {
			// Use operation context that won't be cancelled if request terminates
			// This ensures deletion completes atomically to avoid inconsistent state
			opCtx := context.WithoutCancel(r.Context())

<<<<<<< HEAD
			// Delete entry with optional empty parent directory cleanup
			bucketPath := fmt.Sprintf("%s/%s", s3a.option.BucketsPath, bucket)
			deleteEmptyDirs := !s3a.option.AllowEmptyFolder && strings.LastIndex(object, "/") > 0
=======
			if err := doDeleteEntry(client, dir, name, true, false); err != nil {
				return err
			}

			// Cleanup empty directories
			if !s3a.option.AllowEmptyFolder && strings.LastIndex(object, "/") > 0 {
				bucketPath := fmt.Sprintf("%s/%s", s3a.option.BucketsPath, bucket)
				// Recursively delete empty parent directories, stop at bucket path
				filer_pb.DoDeleteEmptyParentDirectories(opCtx, client, util.FullPath(dir), util.FullPath(bucketPath), nil)
			}
>>>>>>> 084b377f

			return filer_pb.DoRemove(opCtx, client, dir, name, true, false, true, false, nil, deleteEmptyDirs, bucketPath)
		})
		if err != nil {
			s3err.WriteErrorResponse(w, r, s3err.ErrInternalError)
			return
		}
	}

	if auditLog != nil {
		auditLog.Key = strings.TrimPrefix(object, "/")
		s3err.PostAccessLog(*auditLog)
	}

	stats_collect.RecordBucketActiveTime(bucket)
	stats_collect.S3DeletedObjectsCounter.WithLabelValues(bucket).Inc()
	w.WriteHeader(http.StatusNoContent)
}

// ObjectIdentifier represents an object to be deleted with its key name and optional version ID.
type ObjectIdentifier struct {
	Key                   string `xml:"Key"`
	VersionId             string `xml:"VersionId,omitempty"`
	DeleteMarker          bool   `xml:"DeleteMarker,omitempty"`
	DeleteMarkerVersionId string `xml:"DeleteMarkerVersionId,omitempty"`
}

// DeleteObjectsRequest - xml carrying the object key names which needs to be deleted.
type DeleteObjectsRequest struct {
	// Element to enable quiet mode for the request
	Quiet bool
	// List of objects to be deleted
	Objects []ObjectIdentifier `xml:"Object"`
}

// DeleteError structure.
type DeleteError struct {
	Code      string `xml:"Code"`
	Message   string `xml:"Message"`
	Key       string `xml:"Key"`
	VersionId string `xml:"VersionId,omitempty"`
}

// DeleteObjectsResponse container for multiple object deletes.
type DeleteObjectsResponse struct {
	XMLName xml.Name `xml:"http://s3.amazonaws.com/doc/2006-03-01/ DeleteResult" json:"-"`

	// Collection of all deleted objects
	DeletedObjects []ObjectIdentifier `xml:"Deleted,omitempty"`

	// Collection of errors deleting certain objects.
	Errors []DeleteError `xml:"Error,omitempty"`
}

// DeleteMultipleObjectsHandler - Delete multiple objects
func (s3a *S3ApiServer) DeleteMultipleObjectsHandler(w http.ResponseWriter, r *http.Request) {

	bucket, _ := s3_constants.GetBucketAndObject(r)
	glog.V(3).Infof("DeleteMultipleObjectsHandler %s", bucket)

	deleteXMLBytes, err := io.ReadAll(r.Body)
	if err != nil {
		s3err.WriteErrorResponse(w, r, s3err.ErrInternalError)
		return
	}

	deleteObjects := &DeleteObjectsRequest{}
	if err := xml.Unmarshal(deleteXMLBytes, deleteObjects); err != nil {
		s3err.WriteErrorResponse(w, r, s3err.ErrMalformedXML)
		return
	}

	if len(deleteObjects.Objects) > deleteMultipleObjectsLimit {
		s3err.WriteErrorResponse(w, r, s3err.ErrInvalidMaxDeleteObjects)
		return
	}

	var deletedObjects []ObjectIdentifier
	var deleteErrors []DeleteError
	var auditLog *s3err.AccessLog

	directoriesWithDeletion := make(map[string]bool)

	if s3err.Logger != nil {
		auditLog = s3err.GetAccessLog(r, http.StatusNoContent, s3err.ErrNone)
	}

	// Get detailed versioning state for proper handling of suspended vs enabled versioning
	versioningState, err := s3a.getVersioningState(bucket)
	if err != nil {
		if err == filer_pb.ErrNotFound {
			s3err.WriteErrorResponse(w, r, s3err.ErrNoSuchBucket)
			return
		}
		glog.Errorf("Error checking versioning status for bucket %s: %v", bucket, err)
		s3err.WriteErrorResponse(w, r, s3err.ErrInternalError)
		return
	}

	versioningEnabled := (versioningState == s3_constants.VersioningEnabled)
	versioningSuspended := (versioningState == s3_constants.VersioningSuspended)
	versioningConfigured := (versioningState != "")

	s3a.WithFilerClient(false, func(client filer_pb.SeaweedFilerClient) error {
		// Use operation context that won't be cancelled if request terminates
		// This ensures batch deletion completes atomically to avoid inconsistent state
		opCtx := context.WithoutCancel(r.Context())

		// delete file entries
		for _, object := range deleteObjects.Objects {
			if object.Key == "" {
				continue
			}

			// Check object lock permissions before deletion (only for versioned buckets)
			if versioningConfigured {
				// Validate governance bypass for this specific object
				governanceBypassAllowed := s3a.evaluateGovernanceBypassRequest(r, bucket, object.Key)
				if err := s3a.enforceObjectLockProtections(r, bucket, object.Key, object.VersionId, governanceBypassAllowed); err != nil {
					glog.V(2).Infof("DeleteMultipleObjectsHandler: object lock check failed for %s/%s (version: %s): %v", bucket, object.Key, object.VersionId, err)
					deleteErrors = append(deleteErrors, DeleteError{
						Code:      s3err.GetAPIError(s3err.ErrAccessDenied).Code,
						Message:   s3err.GetAPIError(s3err.ErrAccessDenied).Description,
						Key:       object.Key,
						VersionId: object.VersionId,
					})
					continue
				}
			}

			var deleteVersionId string
			var isDeleteMarker bool

			if versioningConfigured {
				// Handle versioned delete based on specific versioning state
				if object.VersionId != "" {
					// Delete specific version (same for both enabled and suspended)
					err := s3a.deleteSpecificObjectVersion(bucket, object.Key, object.VersionId)
					if err != nil {
						deleteErrors = append(deleteErrors, DeleteError{
							Code:      "",
							Message:   err.Error(),
							Key:       object.Key,
							VersionId: object.VersionId,
						})
						continue
					}
					deleteVersionId = object.VersionId
				} else {
					// Delete without version ID - behavior depends on versioning state
					if versioningEnabled {
						// Enabled versioning: Create delete marker (logical delete)
						deleteMarkerVersionId, err := s3a.createDeleteMarker(bucket, object.Key)
						if err != nil {
							deleteErrors = append(deleteErrors, DeleteError{
								Code:      "",
								Message:   err.Error(),
								Key:       object.Key,
								VersionId: object.VersionId,
							})
							continue
						}
						deleteVersionId = deleteMarkerVersionId
						isDeleteMarker = true
					} else if versioningSuspended {
						// Suspended versioning: Actually delete the "null" version object
						glog.V(2).Infof("DeleteMultipleObjectsHandler: deleting null version for suspended versioning %s/%s", bucket, object.Key)

						err := s3a.deleteSpecificObjectVersion(bucket, object.Key, "null")
						if err != nil {
							deleteErrors = append(deleteErrors, DeleteError{
								Code:      "",
								Message:   err.Error(),
								Key:       object.Key,
								VersionId: "null",
							})
							continue
						}
						deleteVersionId = "null"
						// Note: For suspended versioning, we don't set isDeleteMarker=true
						// because we actually deleted the object, not created a delete marker
					}
				}

				// Add to successful deletions with version info
				deletedObject := ObjectIdentifier{
					Key:          object.Key,
					VersionId:    deleteVersionId,
					DeleteMarker: isDeleteMarker,
				}

				// For delete markers, also set DeleteMarkerVersionId field
				if isDeleteMarker {
					deletedObject.DeleteMarkerVersionId = deleteVersionId
					// Don't set VersionId for delete markers, use DeleteMarkerVersionId instead
					deletedObject.VersionId = ""
				}
				if !deleteObjects.Quiet {
					deletedObjects = append(deletedObjects, deletedObject)
				}
				if isDeleteMarker {
					// For delete markers, we don't need to track directories for cleanup
					continue
				}
			} else {
				// Handle non-versioned delete (original logic)
				lastSeparator := strings.LastIndex(object.Key, "/")
				parentDirectoryPath, entryName, isDeleteData, isRecursive := "", object.Key, true, false
				if lastSeparator > 0 && lastSeparator+1 < len(object.Key) {
					entryName = object.Key[lastSeparator+1:]
					parentDirectoryPath = "/" + object.Key[:lastSeparator]
				}
				parentDirectoryPath = fmt.Sprintf("%s/%s%s", s3a.option.BucketsPath, bucket, parentDirectoryPath)

				err := filer_pb.DoRemove(opCtx, client, parentDirectoryPath, entryName, isDeleteData, isRecursive, true, false, nil, false, "")
				if err == nil {
					// Track directory for empty directory cleanup
					if !s3a.option.AllowEmptyFolder {
						directoriesWithDeletion[parentDirectoryPath] = true
					}
					deletedObjects = append(deletedObjects, object)
				} else if strings.Contains(err.Error(), filer.MsgFailDelNonEmptyFolder) {
					deletedObjects = append(deletedObjects, object)
				} else {
					deleteErrors = append(deleteErrors, DeleteError{
						Code:      "",
						Message:   err.Error(),
						Key:       object.Key,
						VersionId: object.VersionId,
					})
				}
			}

			if auditLog != nil {
				auditLog.Key = object.Key
				s3err.PostAccessLog(*auditLog)
			}
		}

		// Cleanup empty directories - optimize by processing deepest first
		if !s3a.option.AllowEmptyFolder && len(directoriesWithDeletion) > 0 {
			bucketPath := fmt.Sprintf("%s/%s", s3a.option.BucketsPath, bucket)

			// Collect and sort directories by depth (deepest first) to avoid redundant checks
			var allDirs []string
			for dirPath := range directoriesWithDeletion {
				allDirs = append(allDirs, dirPath)
			}
			// Sort by depth (deeper directories first)
			slices.SortFunc(allDirs, func(a, b string) int {
				return strings.Count(b, "/") - strings.Count(a, "/")
			})

			// Track already-checked directories to avoid redundant work
			checked := make(map[string]bool)
			for _, dirPath := range allDirs {
				if !checked[dirPath] {
					// Recursively delete empty parent directories, stop at bucket path
					// Mark this directory and all its parents as checked during recursion
					filer_pb.DoDeleteEmptyParentDirectories(opCtx, client, util.FullPath(dirPath), util.FullPath(bucketPath), checked)
				}
			}
		}

		return nil
	})

	deleteResp := DeleteObjectsResponse{}
	if !deleteObjects.Quiet {
		deleteResp.DeletedObjects = deletedObjects
	}
	deleteResp.Errors = deleteErrors
	stats_collect.RecordBucketActiveTime(bucket)
	stats_collect.S3DeletedObjectsCounter.WithLabelValues(bucket).Add(float64(len(deletedObjects)))

	writeSuccessResponseXML(w, r, deleteResp)

}<|MERGE_RESOLUTION|>--- conflicted
+++ resolved
@@ -131,24 +131,11 @@
 			// This ensures deletion completes atomically to avoid inconsistent state
 			opCtx := context.WithoutCancel(r.Context())
 
-<<<<<<< HEAD
-			// Delete entry with optional empty parent directory cleanup
-			bucketPath := fmt.Sprintf("%s/%s", s3a.option.BucketsPath, bucket)
-			deleteEmptyDirs := !s3a.option.AllowEmptyFolder && strings.LastIndex(object, "/") > 0
-=======
-			if err := doDeleteEntry(client, dir, name, true, false); err != nil {
-				return err
-			}
-
-			// Cleanup empty directories
-			if !s3a.option.AllowEmptyFolder && strings.LastIndex(object, "/") > 0 {
-				bucketPath := fmt.Sprintf("%s/%s", s3a.option.BucketsPath, bucket)
-				// Recursively delete empty parent directories, stop at bucket path
-				filer_pb.DoDeleteEmptyParentDirectories(opCtx, client, util.FullPath(dir), util.FullPath(bucketPath), nil)
-			}
->>>>>>> 084b377f
-
-			return filer_pb.DoRemove(opCtx, client, dir, name, true, false, true, false, nil, deleteEmptyDirs, bucketPath)
+		// Delete entry with optional empty parent directory cleanup
+		bucketPath := fmt.Sprintf("%s/%s", s3a.option.BucketsPath, bucket)
+		deleteEmptyDirs := !s3a.option.AllowEmptyFolder && strings.LastIndex(object, "/") > 0
+
+		return filer_pb.DoRemove(opCtx, client, dir, name, true, false, true, false, nil, deleteEmptyDirs, bucketPath)
 		})
 		if err != nil {
 			s3err.WriteErrorResponse(w, r, s3err.ErrInternalError)
