/*
 * MinIO Cloud Storage, (C) 2019 MinIO, Inc.
 *
 * Licensed under the Apache License, Version 2.0 (the "License");
 * you may not use this file except in compliance with the License.
 * You may obtain a copy of the License at
 *
 *     http://www.apache.org/licenses/LICENSE-2.0
 *
 * Unless required by applicable law or agreed to in writing, software
 * distributed under the License is distributed on an "AS IS" BASIS,
 * WITHOUT WARRANTIES OR CONDITIONS OF ANY KIND, either express or implied.
 * See the License for the specific language governing permissions and
 * limitations under the License.
 */

package s3_constants

import (
	"github.com/gorilla/mux"
	"net/http"
	"strings"
)

// Standard S3 HTTP request constants
const (
	// S3 storage class
	AmzStorageClass = "x-amz-storage-class"

	// S3 user-defined metadata
	AmzUserMetaPrefix    = "X-Amz-Meta-"
	AmzUserMetaDirective = "X-Amz-Metadata-Directive"
	AmzUserMetaMtime     = "X-Amz-Meta-Mtime"

	// S3 object tagging
	AmzObjectTagging          = "X-Amz-Tagging"
	AmzObjectTaggingPrefix    = "X-Amz-Tagging-"
	AmzObjectTaggingDirective = "X-Amz-Tagging-Directive"
	AmzTagCount               = "x-amz-tagging-count"

<<<<<<< HEAD
	SeaweedFSIsDirectoryKey = "x-seaweedfs-is-directory-key"
	SeaweedFSPartNumber     = "x-seaweedfs-part-number"
=======
	X_SeaweedFS_Header_Directory_Key = "x-seaweedfs-is-directory-key"
	X_SeaweedFS_Header_Upload_Id     = "X-Seaweedfs-Upload-Id"
>>>>>>> 3e25ed1b

	// S3 ACL headers
	AmzCannedAcl      = "X-Amz-Acl"
	AmzAclFullControl = "X-Amz-Grant-Full-Control"
	AmzAclRead        = "X-Amz-Grant-Read"
	AmzAclWrite       = "X-Amz-Grant-Write"
	AmzAclReadAcp     = "X-Amz-Grant-Read-Acp"
	AmzAclWriteAcp    = "X-Amz-Grant-Write-Acp"

	AmzMpPartsCount = "X-Amz-Mp-Parts-Count"
)

// Non-Standard S3 HTTP request constants
const (
	AmzIdentityId = "s3-identity-id"
	AmzAccountId  = "s3-account-id"
	AmzAuthType   = "s3-auth-type"
	AmzIsAdmin    = "s3-is-admin" // only set to http request header as a context
)

func GetBucketAndObject(r *http.Request) (bucket, object string) {
	vars := mux.Vars(r)
	bucket = vars["bucket"]
	object = vars["object"]
	if !strings.HasPrefix(object, "/") {
		object = "/" + object
	}

	return
}

var PassThroughHeaders = map[string]string{
	"response-cache-control":       "Cache-Control",
	"response-content-disposition": "Content-Disposition",
	"response-content-encoding":    "Content-Encoding",
	"response-content-language":    "Content-Language",
	"response-content-type":        "Content-Type",
	"response-expires":             "Expires",
}<|MERGE_RESOLUTION|>--- conflicted
+++ resolved
@@ -38,13 +38,8 @@
 	AmzObjectTaggingDirective = "X-Amz-Tagging-Directive"
 	AmzTagCount               = "x-amz-tagging-count"
 
-<<<<<<< HEAD
-	SeaweedFSIsDirectoryKey = "x-seaweedfs-is-directory-key"
-	SeaweedFSPartNumber     = "x-seaweedfs-part-number"
-=======
-	X_SeaweedFS_Header_Directory_Key = "x-seaweedfs-is-directory-key"
-	X_SeaweedFS_Header_Upload_Id     = "X-Seaweedfs-Upload-Id"
->>>>>>> 3e25ed1b
+	SeaweedFSIsDirectoryKey = "X-Seaweedfs-Is-Directory-Key"
+	SeaweedFSPartNumber     = "X-Seaweedfs-Part-Number"
 
 	// S3 ACL headers
 	AmzCannedAcl      = "X-Amz-Acl"
