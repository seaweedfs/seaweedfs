--- conflicted
+++ resolved
@@ -38,15 +38,12 @@
 	AmzObjectTaggingDirective = "X-Amz-Tagging-Directive"
 	AmzTagCount               = "x-amz-tagging-count"
 
-<<<<<<< HEAD
 	SeaweedFSIsDirectoryKey = "X-Seaweedfs-Is-Directory-Key"
 	SeaweedFSPartNumber     = "X-Seaweedfs-Part-Number"
 	SeaweedFSUploadId       = "X-Seaweedfs-Upload-Id"
-=======
-	X_SeaweedFS_Header_Directory_Key      = "x-seaweedfs-is-directory-key"
-	XSeaweedFSHeaderAmzBucketOwnerId      = "x-seaweedfs-amz-bucket-owner-id"
-	XSeaweedFSHeaderAmzBucketAccessDenied = "x-seaweedfs-amz-bucket-access-denied"
->>>>>>> b253a20f
+
+	XAmzBucketOwnerId      = "x-seaweedfs-amz-bucket-owner-id"
+	XAmzBucketAccessDenied = "x-seaweedfs-amz-bucket-access-denied"
 
 	// S3 ACL headers
 	AmzCannedAcl      = "X-Amz-Acl"
