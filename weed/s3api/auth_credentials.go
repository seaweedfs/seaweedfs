--- conflicted
+++ resolved
@@ -163,13 +163,13 @@
 		return err
 	}
 
-	if err := iam.loadS3ApiConfiguration(s3ApiConfiguration); err != nil {
+	if err := iam.LoadS3ApiConfiguration(s3ApiConfiguration); err != nil {
 		return err
 	}
 	return nil
 }
 
-func (iam *IdentityAccessManagement) loadS3ApiConfiguration(config *iam_pb.S3ApiConfiguration) error {
+func (iam *IdentityAccessManagement) LoadS3ApiConfiguration(config *iam_pb.S3ApiConfiguration) error {
 	var identities []*Identity
 	var identityAnonymous *Identity
 	accessKeyIdent := make(map[string]*Identity)
@@ -226,10 +226,12 @@
 		case ident.Name == AccountAnonymous.Id:
 			t.Account = &AccountAnonymous
 			identityAnonymous = t
-		case ident.Account == nil:
+		case ident.AccountId == AccountAdmin.Id:
+			t.Account = &AccountAdmin
+		case ident.AccountId == "":
 			t.Account = &AccountAdmin
 		default:
-			if account, ok := accounts[ident.Account.Id]; ok {
+			if account, ok := accounts[ident.AccountId]; ok {
 				t.Account = account
 			} else {
 				t.Account = &AccountAdmin
@@ -248,10 +250,7 @@
 		}
 		identities = append(identities, t)
 	}
-<<<<<<< HEAD
-
-=======
->>>>>>> b253a20f
+
 	iam.m.Lock()
 	// atomically switch
 	iam.identities = identities
@@ -316,6 +315,10 @@
 	return Auth(iam, nil, f, action, false)
 }
 
+func (s3a *S3ApiServer) AuthWithAcl(f http.HandlerFunc, action Action) http.HandlerFunc {
+	return Auth(s3a.iam, s3a.bucketRegistry, f, action, true)
+}
+
 func (s3a *S3ApiServer) Auth(f http.HandlerFunc, action Action, supportAcl bool) http.HandlerFunc {
 	return Auth(s3a.iam, s3a.bucketRegistry, f, action, supportAcl)
 }
@@ -332,12 +335,7 @@
 			return
 		}
 
-<<<<<<< HEAD
-		identity, errCode := iam.authRequest(r, action)
-		glog.V(3).Infof("auth error: %v", errCode)
-=======
 		identity, errCode := authRequest(iam, br, r, action, supportAcl)
->>>>>>> b253a20f
 		if errCode == s3err.ErrNone {
 			if identity != nil && identity.Name != "" {
 				r.Header.Set(s3_constants.AmzIdentityId, identity.Name)
@@ -394,20 +392,17 @@
 				return nil, errorCode
 			}
 			if bucketMetadata.ObjectOwnership != s3_constants.OwnershipBucketOwnerEnforced {
-				return IdentityAnonymous, s3err.ErrNone
+				return iam.identityAnonymous, s3err.ErrNone
 			}
 		}
 		authType = "Anonymous"
-<<<<<<< HEAD
-		if identity, found = iam.lookupAnonymous(); !found {
-=======
-		if identity, found = iam.lookupAnonymous(); !found || len(identity.Actions) == 0 {
->>>>>>> b253a20f
-			r.Header.Set(s3_constants.AmzAuthType, authType)
-			return identity, s3err.ErrAccessDenied
-		}
+		identity = iam.identityAnonymous
 	default:
 		return identity, s3err.ErrNotImplemented
+	}
+	if identity == nil || len(identity.Actions) == 0 {
+		r.Header.Set(s3_constants.AmzAuthType, authType)
+		return identity, s3err.ErrAccessDenied
 	}
 
 	if len(authType) > 0 {
