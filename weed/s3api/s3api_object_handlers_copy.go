--- conflicted
+++ resolved
@@ -402,11 +402,7 @@
 	glog.V(3).Infof("CopyObjectPartHandler %s %s => %s part %d upload %s", srcBucket, srcObject, dstBucket, partID, uploadID)
 
 	// check partID with maximum part ID for multipart objects
-<<<<<<< HEAD
-	if partID >= s3_constants.MaxS3MultipartParts {
-=======
 	if partID > s3_constants.MaxS3MultipartParts {
->>>>>>> 50530e25
 		s3err.WriteErrorResponse(w, r, s3err.ErrInvalidPart)
 		return
 	}
