package s3api

import (
	"bytes"
	"fmt"
<<<<<<< HEAD
	"github.com/seaweedfs/seaweedfs/weed/filer"
	"github.com/seaweedfs/seaweedfs/weed/pb/filer_pb"
=======
	"github.com/aws/aws-sdk-go/service/s3"
	"github.com/seaweedfs/seaweedfs/weed/s3api/s3_constants"
	"github.com/seaweedfs/seaweedfs/weed/s3api/s3account"
	"github.com/seaweedfs/seaweedfs/weed/s3api/s3acl"
	"github.com/seaweedfs/seaweedfs/weed/security"
	"github.com/seaweedfs/seaweedfs/weed/util/mem"
	"golang.org/x/exp/slices"
>>>>>>> b253a20f
	"io"
	"net/http"
	"net/url"
	"strings"
	"time"

<<<<<<< HEAD
	"github.com/seaweedfs/seaweedfs/weed/s3api/s3_constants"
=======
	"github.com/pquerna/cachecontrol/cacheobject"
	"github.com/seaweedfs/seaweedfs/weed/filer"

>>>>>>> b253a20f
	"github.com/seaweedfs/seaweedfs/weed/s3api/s3err"
	"github.com/seaweedfs/seaweedfs/weed/util/mem"

	"github.com/seaweedfs/seaweedfs/weed/glog"
	util_http "github.com/seaweedfs/seaweedfs/weed/util/http"
)

func mimeDetect(r *http.Request, dataReader io.Reader) io.ReadCloser {
	mimeBuffer := make([]byte, 512)
	size, _ := dataReader.Read(mimeBuffer)
	if size > 0 {
		r.Header.Set("Content-Type", http.DetectContentType(mimeBuffer[:size]))
		return io.NopCloser(io.MultiReader(bytes.NewReader(mimeBuffer[:size]), dataReader))
	}
	return io.NopCloser(dataReader)
}

<<<<<<< HEAD
=======
func (s3a *S3ApiServer) PutObjectHandler(w http.ResponseWriter, r *http.Request) {

	// http://docs.aws.amazon.com/AmazonS3/latest/dev/UploadingObjects.html

	bucket, object := s3_constants.GetBucketAndObject(r)
	glog.V(3).Infof("PutObjectHandler %s %s", bucket, object)

	_, err := validateContentMd5(r.Header)
	if err != nil {
		s3err.WriteErrorResponse(w, r, s3err.ErrInvalidDigest)
		return
	}

	if r.Header.Get("Cache-Control") != "" {
		if _, err = cacheobject.ParseRequestCacheControl(r.Header.Get("Cache-Control")); err != nil {
			s3err.WriteErrorResponse(w, r, s3err.ErrInvalidDigest)
			return
		}
	}

	if r.Header.Get("Expires") != "" {
		if _, err = time.Parse(http.TimeFormat, r.Header.Get("Expires")); err != nil {
			s3err.WriteErrorResponse(w, r, s3err.ErrMalformedDate)
			return
		}
	}

	dataReader := r.Body
	rAuthType := getRequestAuthType(r)
	if s3a.iam.isEnabled() {
		var s3ErrCode s3err.ErrorCode
		var identity *Identity
		switch rAuthType {
		case authTypeStreamingSigned:
			dataReader, identity, s3ErrCode = s3a.iam.newSignV4ChunkedReader(r)
		case authTypeSignedV2, authTypePresignedV2:
			identity, s3ErrCode = s3a.iam.isReqAuthenticatedV2(r)
		case authTypePresigned, authTypeSigned:
			identity, s3ErrCode = s3a.iam.reqSignatureV4Verify(r)
		case authTypeAnonymous:
			identity = IdentityAnonymous
		}
		if s3ErrCode != s3err.ErrNone {
			s3err.WriteErrorResponse(w, r, s3ErrCode)
			return
		}
		if identity.AccountId != s3account.AccountAnonymous.Id {
			r.Header.Set(s3_constants.AmzAccountId, identity.AccountId)
		}
	} else {
		if authTypeStreamingSigned == rAuthType {
			s3err.WriteErrorResponse(w, r, s3err.ErrAuthNotSetup)
			return
		}
	}
	defer dataReader.Close()

	errCode := s3a.CheckAccessForPutObject(r, bucket, object)
	if errCode != s3err.ErrNone {
		s3err.WriteErrorResponse(w, r, errCode)
		return
	}

	objectContentType := r.Header.Get("Content-Type")
	if strings.HasSuffix(object, "/") && r.ContentLength == 0 {
		if err := s3a.mkdir(
			s3a.option.BucketsPath, bucket+strings.TrimSuffix(object, "/"),
			func(entry *filer_pb.Entry) {
				if objectContentType == "" {
					objectContentType = "httpd/unix-directory"
				}
				entry.Attributes.Mime = objectContentType
			}); err != nil {
			s3err.WriteErrorResponse(w, r, s3err.ErrInternalError)
			return
		}
	} else {
		uploadUrl := s3a.toFilerUrl(bucket, object)
		if objectContentType == "" {
			dataReader = mimeDetect(r, dataReader)
		}

		etag, errCode := s3a.putToFiler(r, uploadUrl, dataReader, "")

		if errCode != s3err.ErrNone {
			s3err.WriteErrorResponse(w, r, errCode)
			return
		}

		setEtag(w, etag)
	}

	writeSuccessResponseEmpty(w, r)
}

>>>>>>> b253a20f
func urlEscapeObject(object string) string {
	t := urlPathEscape(removeDuplicateSlashes(object))
	if strings.HasPrefix(t, "/") {
		return t
	}
	return "/" + t
}

func entryUrlEncode(dir string, entry string, encodingTypeUrl bool) (dirName string, entryName string, prefix string) {
	if !encodingTypeUrl {
		return dir, entry, entry
	}
	return urlPathEscape(dir), url.QueryEscape(entry), urlPathEscape(entry)
}

func urlPathEscape(object string) string {
	var escapedParts []string
	for _, part := range strings.Split(object, "/") {
		escapedParts = append(escapedParts, strings.ReplaceAll(url.PathEscape(part), "+", "%2B"))
	}
	return strings.Join(escapedParts, "/")
}

func removeDuplicateSlashes(object string) string {
	result := strings.Builder{}
	result.Grow(len(object))

	isLastSlash := false
	for _, r := range object {
		switch r {
		case '/':
			if !isLastSlash {
				result.WriteRune(r)
			}
			isLastSlash = true
		default:
			result.WriteRune(r)
			isLastSlash = false
		}
	}
	return result.String()
}

func newListEntry(entry *filer_pb.Entry, key string, dir string, name string, bucketPrefix string, fetchOwner bool, isDirectory bool, encodingTypeUrl bool) (listEntry ListEntry) {
	storageClass := "STANDARD"
	if v, ok := entry.Extended[s3_constants.AmzStorageClass]; ok {
		storageClass = string(v)
	}
	keyFormat := "%s/%s"
	if isDirectory {
		keyFormat += "/"
	}
	if key == "" {
		key = fmt.Sprintf(keyFormat, dir, name)[len(bucketPrefix):]
	}
	if encodingTypeUrl {
		key = urlPathEscape(key)
	}
	listEntry = ListEntry{
		Key:          key,
		LastModified: time.Unix(entry.Attributes.Mtime, 0).UTC(),
		ETag:         "\"" + filer.ETag(entry) + "\"",
		Size:         int64(filer.FileSize(entry)),
		StorageClass: StorageClass(storageClass),
	}
	if fetchOwner {
		listEntry.Owner = CanonicalUser{
			ID:          fmt.Sprintf("%x", entry.Attributes.Uid),
			DisplayName: entry.Attributes.UserName,
		}
	}
	return listEntry
}

func (s3a *S3ApiServer) toFilerUrl(bucket, object string) string {
	object = urlPathEscape(removeDuplicateSlashes(object))
	destUrl := fmt.Sprintf("http://%s%s/%s%s",
		s3a.option.Filer.ToHttpAddress(), s3a.option.BucketsPath, bucket, object)
	return destUrl
}

func (s3a *S3ApiServer) GetObjectHandler(w http.ResponseWriter, r *http.Request) {

	bucket, object := s3_constants.GetBucketAndObject(r)
	glog.V(3).Infof("GetObjectHandler %s %s", bucket, object)

	errCode := s3a.checkBucketAccessForReadObject(r, bucket)
	if errCode != s3err.ErrNone {
		s3err.WriteErrorResponse(w, r, errCode)
		return
	}

	if strings.HasSuffix(r.URL.Path, "/") {
		s3err.WriteErrorResponse(w, r, s3err.ErrNotImplemented)
		return
	}

	destUrl := s3a.toFilerUrl(bucket, object)

	s3a.proxyToFiler(w, r, destUrl, false, passThroughResponse)
}

// GetObjectAclHandler Put object ACL
// https://docs.aws.amazon.com/AmazonS3/latest/API/API_GetObjecthtml
func (s3a *S3ApiServer) GetObjectAclHandler(w http.ResponseWriter, r *http.Request) {
	bucket, object := s3_constants.GetBucketAndObject(r)
	acp, errCode := s3a.checkAccessForReadObjectAcl(r, bucket, object)
	if errCode != s3err.ErrNone {
		s3err.WriteErrorResponse(w, r, errCode)
		return
	}
	result := &s3.PutBucketAclInput{
		AccessControlPolicy: acp,
	}
	s3err.WriteAwsXMLResponse(w, r, http.StatusOK, &result)
}

func (s3a *S3ApiServer) HeadObjectHandler(w http.ResponseWriter, r *http.Request) {
	bucket, object := s3_constants.GetBucketAndObject(r)
	glog.V(3).Infof("HeadObjectHandler %s %s", bucket, object)

	errCode := s3a.checkBucketAccessForReadObject(r, bucket)
	if errCode != s3err.ErrNone {
		s3err.WriteErrorResponse(w, r, errCode)
		return
	}

	destUrl := s3a.toFilerUrl(bucket, object)
	s3a.proxyToFiler(w, r, destUrl, false, passThroughResponse)
}

func (s3a *S3ApiServer) proxyToFiler(w http.ResponseWriter, r *http.Request, destUrl string, isWrite bool, responseFn func(proxyResponse *http.Response, w http.ResponseWriter) (statusCode int)) {

	glog.V(3).Infof("s3 proxying %s to %s", r.Method, destUrl)
	start := time.Now()

	proxyReq, err := http.NewRequest(r.Method, destUrl, r.Body)

	if err != nil {
		glog.Errorf("NewRequest %s: %v", destUrl, err)
		s3err.WriteErrorResponse(w, r, s3err.ErrInternalError)
		return
	}

	proxyReq.Header.Set("X-Forwarded-For", r.RemoteAddr)
	proxyReq.Header.Set("Accept-Encoding", "identity")
	for k, v := range r.URL.Query() {
		if _, ok := s3_constants.PassThroughHeaders[strings.ToLower(k)]; ok {
			proxyReq.Header[k] = v
		}
		if k == "partNumber" {
			proxyReq.Header[s3_constants.SeaweedFSPartNumber] = v
		}
	}
	for header, values := range r.Header {
		proxyReq.Header[header] = values
	}

	// ensure that the Authorization header is overriding any previous
	// Authorization header which might be already present in proxyReq
	s3a.maybeAddFilerJwtAuthorization(proxyReq, isWrite)
	resp, postErr := s3a.client.Do(proxyReq)

	if resp.Uncompressed && r.Header.Get("Accept-Encoding") == "" {
		r.Header.Set("Accept-Encoding", "gzip")
		util.CloseResponse(resp)
		s3a.proxyToFiler(w, r, destUrl, false, passThroughResponse)
		return
	}

	if postErr != nil {
		glog.Errorf("post to filer: %v", postErr)
		s3err.WriteErrorResponse(w, r, s3err.ErrInternalError)
		return
	}
	defer util_http.CloseResponse(resp)

	switch resp.StatusCode {
	case http.StatusPreconditionFailed:
		s3err.WriteErrorResponse(w, r, s3err.ErrPreconditionFailed)
		return
	case http.StatusRequestedRangeNotSatisfiable:
		s3err.WriteErrorResponse(w, r, s3err.ErrInvalidRange)
		return
	case http.StatusForbidden:
		s3err.WriteErrorResponse(w, r, s3err.ErrAccessDenied)
		return
	default:
	}

	if r.Method == http.MethodDelete {
		if resp.StatusCode == http.StatusNotFound {
			// this is normal
			responseStatusCode := responseFn(resp, w)
			s3err.PostLog(r, responseStatusCode, s3err.ErrNone)
			return
		}
	}
	if resp.StatusCode == http.StatusNotFound {
		s3err.WriteErrorResponse(w, r, s3err.ErrNoSuchKey)
		return
	}

	TimeToFirstByte(r.Method, start, r)
	if resp.Header.Get(s3_constants.SeaweedFSIsDirectoryKey) == "true" {
		responseStatusCode := responseFn(resp, w)
		s3err.PostLog(r, responseStatusCode, s3err.ErrNone)
		return
	}

	if resp.StatusCode == http.StatusInternalServerError {
		s3err.WriteErrorResponse(w, r, s3err.ErrInternalError)
		return
	}

	// when HEAD a directory, it should be reported as no such key
	// https://github.com/seaweedfs/seaweedfs/issues/3457
	if resp.ContentLength == -1 && resp.StatusCode != http.StatusNotModified {
		s3err.WriteErrorResponse(w, r, s3err.ErrNoSuchKey)
		return
	}

	if resp.StatusCode == http.StatusBadRequest {
		resp_body, _ := io.ReadAll(resp.Body)
		switch string(resp_body) {
		case "InvalidPart":
			s3err.WriteErrorResponse(w, r, s3err.ErrInvalidPart)
		default:
			s3err.WriteErrorResponse(w, r, s3err.ErrInvalidRequest)
		}
		resp.Body.Close()
		return
	}

	setUserMetadataKeyToLowercase(resp)

	responseStatusCode := responseFn(resp, w)
	s3err.PostLog(r, responseStatusCode, s3err.ErrNone)
}

func setUserMetadataKeyToLowercase(resp *http.Response) {
	for key, value := range resp.Header {
		if strings.HasPrefix(key, s3_constants.AmzUserMetaPrefix) {
			resp.Header[strings.ToLower(key)] = value
			delete(resp.Header, key)
		}
	}
}

func passThroughResponse(proxyResponse *http.Response, w http.ResponseWriter) (statusCode int) {
	for k, v := range proxyResponse.Header {
		w.Header()[k] = v
	}
	if proxyResponse.Header.Get("Content-Range") != "" && proxyResponse.StatusCode == 200 {
		w.WriteHeader(http.StatusPartialContent)
		statusCode = http.StatusPartialContent
	} else {
		statusCode = proxyResponse.StatusCode
	}
	w.WriteHeader(statusCode)
	buf := mem.Allocate(128 * 1024)
	defer mem.Free(buf)
	if n, err := io.CopyBuffer(w, proxyResponse.Body, buf); err != nil {
		glog.V(1).Infof("passthrough response read %d bytes: %v", n, err)
	}
	return statusCode
<<<<<<< HEAD
=======
}

func (s3a *S3ApiServer) putToFiler(r *http.Request, uploadUrl string, dataReader io.Reader, destination string) (etag string, code s3err.ErrorCode) {

	hash := md5.New()
	var body = io.TeeReader(dataReader, hash)

	proxyReq, err := http.NewRequest("PUT", uploadUrl, body)

	if err != nil {
		glog.Errorf("NewRequest %s: %v", uploadUrl, err)
		return "", s3err.ErrInternalError
	}

	proxyReq.Header.Set("X-Forwarded-For", r.RemoteAddr)
	if destination != "" {
		proxyReq.Header.Set(s3_constants.SeaweedStorageDestinationHeader, destination)
	}

	for header, values := range r.Header {
		for _, value := range values {
			proxyReq.Header.Add(header, value)
		}
	}
	// ensure that the Authorization header is overriding any previous
	// Authorization header which might be already present in proxyReq
	s3a.maybeAddFilerJwtAuthorization(proxyReq, true)
	resp, postErr := s3a.client.Do(proxyReq)

	if postErr != nil {
		glog.Errorf("post to filer: %v", postErr)
		return "", s3err.ErrInternalError
	}
	defer resp.Body.Close()

	etag = fmt.Sprintf("%x", hash.Sum(nil))

	resp_body, ra_err := io.ReadAll(resp.Body)
	if ra_err != nil {
		glog.Errorf("upload to filer response read %d: %v", resp.StatusCode, ra_err)
		return etag, s3err.ErrInternalError
	}
	var ret weed_server.FilerPostResult
	unmarshal_err := json.Unmarshal(resp_body, &ret)
	if unmarshal_err != nil {
		glog.Errorf("failing to read upload to %s : %v", uploadUrl, string(resp_body))
		return "", s3err.ErrInternalError
	}
	if ret.Error != "" {
		glog.Errorf("upload to filer error: %v", ret.Error)
		return "", filerErrorToS3Error(ret.Error)
	}

	return etag, s3err.ErrNone
}

func setEtag(w http.ResponseWriter, etag string) {
	if etag != "" {
		if strings.HasPrefix(etag, "\"") {
			w.Header()["ETag"] = []string{etag}
		} else {
			w.Header()["ETag"] = []string{"\"" + etag + "\""}
		}
	}
}

func filerErrorToS3Error(errString string) s3err.ErrorCode {
	switch {
	case strings.HasPrefix(errString, "existing ") && strings.HasSuffix(errString, "is a directory"):
		return s3err.ErrExistingObjectIsDirectory
	case strings.HasSuffix(errString, "is a file"):
		return s3err.ErrExistingObjectIsFile
	default:
		return s3err.ErrInternalError
	}
}

func (s3a *S3ApiServer) maybeAddFilerJwtAuthorization(r *http.Request, isWrite bool) {
	encodedJwt := s3a.maybeGetFilerJwtAuthorizationToken(isWrite)

	if encodedJwt == "" {
		return
	}

	r.Header.Set("Authorization", "BEARER "+string(encodedJwt))
}

func (s3a *S3ApiServer) maybeGetFilerJwtAuthorizationToken(isWrite bool) string {
	var encodedJwt security.EncodedJwt
	if isWrite {
		encodedJwt = security.GenJwtForFilerServer(s3a.filerGuard.SigningKey, s3a.filerGuard.ExpiresAfterSec)
	} else {
		encodedJwt = security.GenJwtForFilerServer(s3a.filerGuard.ReadSigningKey, s3a.filerGuard.ReadExpiresAfterSec)
	}
	return string(encodedJwt)
}

// PutObjectAclHandler Put object ACL
// https://docs.aws.amazon.com/AmazonS3/latest/API/API_PutObjecthtml
func (s3a *S3ApiServer) PutObjectAclHandler(w http.ResponseWriter, r *http.Request) {
	bucket, object := s3_constants.GetBucketAndObject(r)

	objectEntry, ownerId, grants, errCode := s3a.checkAccessForWriteObjectAcl(r, bucket, object)
	if errCode != s3err.ErrNone {
		s3err.WriteErrorResponse(w, r, errCode)
		return
	}

	if errCode != s3err.ErrNone {
		s3err.WriteErrorResponse(w, r, errCode)
		return
	}

	errCode = s3acl.AssembleEntryWithAcp(objectEntry, ownerId, grants)
	if errCode != s3err.ErrNone {
		return
	}

	err := updateObjectEntry(s3a, bucket, object, objectEntry)
	if err != nil {
		s3err.WriteErrorResponse(w, r, s3err.ErrInternalError)
		return
	}
	w.WriteHeader(http.StatusOK)
>>>>>>> b253a20f
}<|MERGE_RESOLUTION|>--- conflicted
+++ resolved
@@ -3,35 +3,21 @@
 import (
 	"bytes"
 	"fmt"
-<<<<<<< HEAD
-	"github.com/seaweedfs/seaweedfs/weed/filer"
+	"github.com/aws/aws-sdk-go/service/s3"
 	"github.com/seaweedfs/seaweedfs/weed/pb/filer_pb"
-=======
-	"github.com/aws/aws-sdk-go/service/s3"
 	"github.com/seaweedfs/seaweedfs/weed/s3api/s3_constants"
-	"github.com/seaweedfs/seaweedfs/weed/s3api/s3account"
 	"github.com/seaweedfs/seaweedfs/weed/s3api/s3acl"
-	"github.com/seaweedfs/seaweedfs/weed/security"
 	"github.com/seaweedfs/seaweedfs/weed/util/mem"
-	"golang.org/x/exp/slices"
->>>>>>> b253a20f
 	"io"
 	"net/http"
 	"net/url"
 	"strings"
 	"time"
 
-<<<<<<< HEAD
-	"github.com/seaweedfs/seaweedfs/weed/s3api/s3_constants"
-=======
-	"github.com/pquerna/cachecontrol/cacheobject"
 	"github.com/seaweedfs/seaweedfs/weed/filer"
 
->>>>>>> b253a20f
+	"github.com/seaweedfs/seaweedfs/weed/glog"
 	"github.com/seaweedfs/seaweedfs/weed/s3api/s3err"
-	"github.com/seaweedfs/seaweedfs/weed/util/mem"
-
-	"github.com/seaweedfs/seaweedfs/weed/glog"
 	util_http "github.com/seaweedfs/seaweedfs/weed/util/http"
 )
 
@@ -45,104 +31,6 @@
 	return io.NopCloser(dataReader)
 }
 
-<<<<<<< HEAD
-=======
-func (s3a *S3ApiServer) PutObjectHandler(w http.ResponseWriter, r *http.Request) {
-
-	// http://docs.aws.amazon.com/AmazonS3/latest/dev/UploadingObjects.html
-
-	bucket, object := s3_constants.GetBucketAndObject(r)
-	glog.V(3).Infof("PutObjectHandler %s %s", bucket, object)
-
-	_, err := validateContentMd5(r.Header)
-	if err != nil {
-		s3err.WriteErrorResponse(w, r, s3err.ErrInvalidDigest)
-		return
-	}
-
-	if r.Header.Get("Cache-Control") != "" {
-		if _, err = cacheobject.ParseRequestCacheControl(r.Header.Get("Cache-Control")); err != nil {
-			s3err.WriteErrorResponse(w, r, s3err.ErrInvalidDigest)
-			return
-		}
-	}
-
-	if r.Header.Get("Expires") != "" {
-		if _, err = time.Parse(http.TimeFormat, r.Header.Get("Expires")); err != nil {
-			s3err.WriteErrorResponse(w, r, s3err.ErrMalformedDate)
-			return
-		}
-	}
-
-	dataReader := r.Body
-	rAuthType := getRequestAuthType(r)
-	if s3a.iam.isEnabled() {
-		var s3ErrCode s3err.ErrorCode
-		var identity *Identity
-		switch rAuthType {
-		case authTypeStreamingSigned:
-			dataReader, identity, s3ErrCode = s3a.iam.newSignV4ChunkedReader(r)
-		case authTypeSignedV2, authTypePresignedV2:
-			identity, s3ErrCode = s3a.iam.isReqAuthenticatedV2(r)
-		case authTypePresigned, authTypeSigned:
-			identity, s3ErrCode = s3a.iam.reqSignatureV4Verify(r)
-		case authTypeAnonymous:
-			identity = IdentityAnonymous
-		}
-		if s3ErrCode != s3err.ErrNone {
-			s3err.WriteErrorResponse(w, r, s3ErrCode)
-			return
-		}
-		if identity.AccountId != s3account.AccountAnonymous.Id {
-			r.Header.Set(s3_constants.AmzAccountId, identity.AccountId)
-		}
-	} else {
-		if authTypeStreamingSigned == rAuthType {
-			s3err.WriteErrorResponse(w, r, s3err.ErrAuthNotSetup)
-			return
-		}
-	}
-	defer dataReader.Close()
-
-	errCode := s3a.CheckAccessForPutObject(r, bucket, object)
-	if errCode != s3err.ErrNone {
-		s3err.WriteErrorResponse(w, r, errCode)
-		return
-	}
-
-	objectContentType := r.Header.Get("Content-Type")
-	if strings.HasSuffix(object, "/") && r.ContentLength == 0 {
-		if err := s3a.mkdir(
-			s3a.option.BucketsPath, bucket+strings.TrimSuffix(object, "/"),
-			func(entry *filer_pb.Entry) {
-				if objectContentType == "" {
-					objectContentType = "httpd/unix-directory"
-				}
-				entry.Attributes.Mime = objectContentType
-			}); err != nil {
-			s3err.WriteErrorResponse(w, r, s3err.ErrInternalError)
-			return
-		}
-	} else {
-		uploadUrl := s3a.toFilerUrl(bucket, object)
-		if objectContentType == "" {
-			dataReader = mimeDetect(r, dataReader)
-		}
-
-		etag, errCode := s3a.putToFiler(r, uploadUrl, dataReader, "")
-
-		if errCode != s3err.ErrNone {
-			s3err.WriteErrorResponse(w, r, errCode)
-			return
-		}
-
-		setEtag(w, etag)
-	}
-
-	writeSuccessResponseEmpty(w, r)
-}
-
->>>>>>> b253a20f
 func urlEscapeObject(object string) string {
 	t := urlPathEscape(removeDuplicateSlashes(object))
 	if strings.HasPrefix(t, "/") {
@@ -245,6 +133,30 @@
 	s3a.proxyToFiler(w, r, destUrl, false, passThroughResponse)
 }
 
+// PutObjectAclHandler Put object ACL
+// https://docs.aws.amazon.com/AmazonS3/latest/API/API_PutObjecthtml
+func (s3a *S3ApiServer) PutObjectAclHandler(w http.ResponseWriter, r *http.Request) {
+	bucket, object := s3_constants.GetBucketAndObject(r)
+
+	objectEntry, ownerId, grants, errCode := s3a.checkAccessForWriteObjectAcl(r, bucket, object)
+	if errCode != s3err.ErrNone {
+		s3err.WriteErrorResponse(w, r, errCode)
+		return
+	}
+
+	errCode = s3acl.AssembleEntryWithAcp(objectEntry, ownerId, grants)
+	if errCode != s3err.ErrNone {
+		return
+	}
+
+	err := updateObjectEntry(s3a, bucket, object, objectEntry)
+	if err != nil {
+		s3err.WriteErrorResponse(w, r, s3err.ErrInternalError)
+		return
+	}
+	w.WriteHeader(http.StatusOK)
+}
+
 // GetObjectAclHandler Put object ACL
 // https://docs.aws.amazon.com/AmazonS3/latest/API/API_GetObjecthtml
 func (s3a *S3ApiServer) GetObjectAclHandler(w http.ResponseWriter, r *http.Request) {
@@ -308,7 +220,7 @@
 
 	if resp.Uncompressed && r.Header.Get("Accept-Encoding") == "" {
 		r.Header.Set("Accept-Encoding", "gzip")
-		util.CloseResponse(resp)
+		util_http.CloseResponse(resp)
 		s3a.proxyToFiler(w, r, destUrl, false, passThroughResponse)
 		return
 	}
@@ -409,131 +321,4 @@
 		glog.V(1).Infof("passthrough response read %d bytes: %v", n, err)
 	}
 	return statusCode
-<<<<<<< HEAD
-=======
-}
-
-func (s3a *S3ApiServer) putToFiler(r *http.Request, uploadUrl string, dataReader io.Reader, destination string) (etag string, code s3err.ErrorCode) {
-
-	hash := md5.New()
-	var body = io.TeeReader(dataReader, hash)
-
-	proxyReq, err := http.NewRequest("PUT", uploadUrl, body)
-
-	if err != nil {
-		glog.Errorf("NewRequest %s: %v", uploadUrl, err)
-		return "", s3err.ErrInternalError
-	}
-
-	proxyReq.Header.Set("X-Forwarded-For", r.RemoteAddr)
-	if destination != "" {
-		proxyReq.Header.Set(s3_constants.SeaweedStorageDestinationHeader, destination)
-	}
-
-	for header, values := range r.Header {
-		for _, value := range values {
-			proxyReq.Header.Add(header, value)
-		}
-	}
-	// ensure that the Authorization header is overriding any previous
-	// Authorization header which might be already present in proxyReq
-	s3a.maybeAddFilerJwtAuthorization(proxyReq, true)
-	resp, postErr := s3a.client.Do(proxyReq)
-
-	if postErr != nil {
-		glog.Errorf("post to filer: %v", postErr)
-		return "", s3err.ErrInternalError
-	}
-	defer resp.Body.Close()
-
-	etag = fmt.Sprintf("%x", hash.Sum(nil))
-
-	resp_body, ra_err := io.ReadAll(resp.Body)
-	if ra_err != nil {
-		glog.Errorf("upload to filer response read %d: %v", resp.StatusCode, ra_err)
-		return etag, s3err.ErrInternalError
-	}
-	var ret weed_server.FilerPostResult
-	unmarshal_err := json.Unmarshal(resp_body, &ret)
-	if unmarshal_err != nil {
-		glog.Errorf("failing to read upload to %s : %v", uploadUrl, string(resp_body))
-		return "", s3err.ErrInternalError
-	}
-	if ret.Error != "" {
-		glog.Errorf("upload to filer error: %v", ret.Error)
-		return "", filerErrorToS3Error(ret.Error)
-	}
-
-	return etag, s3err.ErrNone
-}
-
-func setEtag(w http.ResponseWriter, etag string) {
-	if etag != "" {
-		if strings.HasPrefix(etag, "\"") {
-			w.Header()["ETag"] = []string{etag}
-		} else {
-			w.Header()["ETag"] = []string{"\"" + etag + "\""}
-		}
-	}
-}
-
-func filerErrorToS3Error(errString string) s3err.ErrorCode {
-	switch {
-	case strings.HasPrefix(errString, "existing ") && strings.HasSuffix(errString, "is a directory"):
-		return s3err.ErrExistingObjectIsDirectory
-	case strings.HasSuffix(errString, "is a file"):
-		return s3err.ErrExistingObjectIsFile
-	default:
-		return s3err.ErrInternalError
-	}
-}
-
-func (s3a *S3ApiServer) maybeAddFilerJwtAuthorization(r *http.Request, isWrite bool) {
-	encodedJwt := s3a.maybeGetFilerJwtAuthorizationToken(isWrite)
-
-	if encodedJwt == "" {
-		return
-	}
-
-	r.Header.Set("Authorization", "BEARER "+string(encodedJwt))
-}
-
-func (s3a *S3ApiServer) maybeGetFilerJwtAuthorizationToken(isWrite bool) string {
-	var encodedJwt security.EncodedJwt
-	if isWrite {
-		encodedJwt = security.GenJwtForFilerServer(s3a.filerGuard.SigningKey, s3a.filerGuard.ExpiresAfterSec)
-	} else {
-		encodedJwt = security.GenJwtForFilerServer(s3a.filerGuard.ReadSigningKey, s3a.filerGuard.ReadExpiresAfterSec)
-	}
-	return string(encodedJwt)
-}
-
-// PutObjectAclHandler Put object ACL
-// https://docs.aws.amazon.com/AmazonS3/latest/API/API_PutObjecthtml
-func (s3a *S3ApiServer) PutObjectAclHandler(w http.ResponseWriter, r *http.Request) {
-	bucket, object := s3_constants.GetBucketAndObject(r)
-
-	objectEntry, ownerId, grants, errCode := s3a.checkAccessForWriteObjectAcl(r, bucket, object)
-	if errCode != s3err.ErrNone {
-		s3err.WriteErrorResponse(w, r, errCode)
-		return
-	}
-
-	if errCode != s3err.ErrNone {
-		s3err.WriteErrorResponse(w, r, errCode)
-		return
-	}
-
-	errCode = s3acl.AssembleEntryWithAcp(objectEntry, ownerId, grants)
-	if errCode != s3err.ErrNone {
-		return
-	}
-
-	err := updateObjectEntry(s3a, bucket, object, objectEntry)
-	if err != nil {
-		s3err.WriteErrorResponse(w, r, s3err.ErrInternalError)
-		return
-	}
-	w.WriteHeader(http.StatusOK)
->>>>>>> b253a20f
 }