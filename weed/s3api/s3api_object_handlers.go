--- conflicted
+++ resolved
@@ -3,8 +3,6 @@
 import (
 	"bytes"
 	"fmt"
-	"github.com/seaweedfs/seaweedfs/weed/filer"
-	"github.com/seaweedfs/seaweedfs/weed/pb/filer_pb"
 	"io"
 	"net/http"
 	"net/url"
@@ -98,10 +96,6 @@
 		listEntry.Owner = CanonicalUser{
 			ID:          fmt.Sprintf("%x", entry.Attributes.Uid),
 			DisplayName: entry.Attributes.UserName,
-<<<<<<< HEAD
-			set:         true,
-=======
->>>>>>> b8121e4b
 		}
 	}
 	return listEntry
