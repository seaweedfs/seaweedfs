--- conflicted
+++ resolved
@@ -5,14 +5,10 @@
 	"encoding/hex"
 	"encoding/xml"
 	"fmt"
-<<<<<<< HEAD
-	"github.com/seaweedfs/seaweedfs/weed/s3api/s3_constants"
-	"github.com/seaweedfs/seaweedfs/weed/stats"
-=======
 	"github.com/google/uuid"
 	"github.com/seaweedfs/seaweedfs/weed/s3api/s3_constants"
 	"github.com/seaweedfs/seaweedfs/weed/s3api/s3err"
->>>>>>> b253a20f
+	"github.com/seaweedfs/seaweedfs/weed/stats"
 	"golang.org/x/exp/slices"
 	"math"
 	"path/filepath"
@@ -23,9 +19,6 @@
 
 	"github.com/aws/aws-sdk-go/aws"
 	"github.com/aws/aws-sdk-go/service/s3"
-	"github.com/google/uuid"
-	"github.com/seaweedfs/seaweedfs/weed/s3api/s3err"
-
 	"github.com/seaweedfs/seaweedfs/weed/filer"
 	"github.com/seaweedfs/seaweedfs/weed/glog"
 	"github.com/seaweedfs/seaweedfs/weed/pb/filer_pb"
@@ -100,6 +93,7 @@
 	sort.Ints(completedPartNumbers)
 
 	uploadDirectory := s3a.genUploadsFolder(*input.Bucket) + "/" + *input.UploadId
+
 	entries, _, err := s3a.list(uploadDirectory, "", "", false, maxPartsList)
 	if err != nil {
 		glog.Errorf("completeMultipartUpload %s %s error: %v, entries:%d", *input.Bucket, *input.UploadId, err, len(entries))
@@ -372,12 +366,12 @@
 			if initiatorId == "" {
 				initiatorId = *bucketMetaData.Owner.ID
 			}
-			initiatorDisplayName := s3a.accountManager.IdNameMapping[initiatorId]
+			initiatorDisplayName := s3a.iam.GetAccountNameById(initiatorId)
 			ownerId := string(entry.Extended[s3_constants.ExtAmzOwnerKey])
 			if ownerId == "" {
 				ownerId = *bucketMetaData.Owner.ID
 			}
-			ownerDisplayName := s3a.accountManager.IdNameMapping[ownerId]
+			ownerDisplayName := s3a.iam.GetAccountNameById(ownerId)
 			output.Upload = append(output.Upload, &s3.MultipartUpload{
 				Key:      objectKey(aws.String(key)),
 				UploadId: aws.String(entry.Name),
