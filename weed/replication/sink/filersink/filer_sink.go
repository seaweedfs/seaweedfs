--- conflicted
+++ resolved
@@ -128,11 +128,7 @@
 			return nil
 		}
 
-<<<<<<< HEAD
-		glog.V(4).Infof("replicated %s %+v ===> %+v", key, entry.GetChunks(), replicatedChunks)
-=======
 		// glog.V(4).Infof("replicated %s %+v ===> %+v", key, entry.GetChunks(), replicatedChunks)
->>>>>>> 6f40451e
 
 		request := &filer_pb.CreateEntryRequest{
 			Directory: dir,
