package wdclient

import (
	"context"
	"fmt"
	"math/rand"
	"strings"
	"sync"
	"sync/atomic"
	"time"

	"google.golang.org/grpc"
	"google.golang.org/grpc/codes"
	"google.golang.org/grpc/status"

	"github.com/seaweedfs/seaweedfs/weed/cluster"
	"github.com/seaweedfs/seaweedfs/weed/glog"
	"github.com/seaweedfs/seaweedfs/weed/pb"
	"github.com/seaweedfs/seaweedfs/weed/pb/filer_pb"
)

// UrlPreference controls which URL to use for volume access
type UrlPreference string

const (
	PreferUrl       UrlPreference = "url"       // Use private URL (default)
	PreferPublicUrl UrlPreference = "publicUrl" // Use public URL
)

// filerHealth tracks the health status of a filer
type filerHealth struct {
	failureCount      int32 // atomic: consecutive failures
	lastFailureTimeNs int64 // atomic: last failure time in Unix nanoseconds
}

// FilerClient provides volume location services by querying a filer
// It uses the shared vidMap cache for efficient lookups
// Supports multiple filer addresses with automatic failover for high availability
// Tracks filer health to avoid repeatedly trying known-unhealthy filers
// Can discover additional filers from master server when configured with filer group
type FilerClient struct {
	*vidMapClient
	filerAddresses     []pb.ServerAddress
	filerAddressesMu   sync.RWMutex   // Protects filerAddresses and filerHealth
	filerIndex         int32          // atomic: current filer index for round-robin
	filerHealth        []*filerHealth // health status per filer (same order as filerAddresses)
	grpcDialOption     grpc.DialOption
	urlPreference      UrlPreference
	grpcTimeout        time.Duration
	cacheSize          int           // Number of historical vidMap snapshots to keep
	clientId           int32         // Unique client identifier for gRPC metadata
	failureThreshold   int32         // Circuit breaker: consecutive failures before circuit opens
	resetTimeout       time.Duration // Circuit breaker: time before re-checking unhealthy filer
	maxRetries         int           // Retry: maximum retry attempts for transient failures
	initialRetryWait   time.Duration // Retry: initial wait time before first retry
	retryBackoffFactor float64       // Retry: backoff multiplier for wait time
	
	// Filer discovery fields
	masterClient       *MasterClient // Optional: for discovering filers in the same group
	filerGroup         string        // Optional: filer group for discovery
	discoveryInterval  time.Duration // How often to refresh filer list from master
	stopDiscovery      chan struct{} // Signal to stop discovery goroutine
	closeDiscoveryOnce sync.Once     // Ensures discovery channel is closed at most once
}

// filerVolumeProvider implements VolumeLocationProvider by querying filer
// Supports multiple filer addresses with automatic failover
type filerVolumeProvider struct {
	filerClient *FilerClient
}

// FilerClientOption holds optional configuration for FilerClient
type FilerClientOption struct {
	GrpcTimeout        time.Duration
	UrlPreference      UrlPreference
	CacheSize          int           // Number of historical vidMap snapshots (0 = use default)
	FailureThreshold   int32         // Circuit breaker: consecutive failures before skipping filer (0 = use default of 3)
	ResetTimeout       time.Duration // Circuit breaker: time before re-checking unhealthy filer (0 = use default of 30s)
	MaxRetries         int           // Retry: maximum retry attempts for transient failures (0 = use default of 3)
	InitialRetryWait   time.Duration // Retry: initial wait time before first retry (0 = use default of 1s)
	RetryBackoffFactor float64       // Retry: backoff multiplier for wait time (0 = use default of 1.5)
	
	// Filer discovery options
	MasterClient      *MasterClient // Optional: enables filer discovery from master
	FilerGroup        string        // Optional: filer group name for discovery (required if MasterClient is set)
	DiscoveryInterval time.Duration // Optional: how often to refresh filer list (0 = use default of 5 minutes)
}

// NewFilerClient creates a new client that queries filer(s) for volume locations
// Supports multiple filer addresses for high availability with automatic failover
// Uses sensible defaults: 5-second gRPC timeout, PreferUrl, DefaultVidMapCacheSize
func NewFilerClient(filerAddresses []pb.ServerAddress, grpcDialOption grpc.DialOption, dataCenter string, opts ...*FilerClientOption) *FilerClient {
	if len(filerAddresses) == 0 {
		glog.Fatal("NewFilerClient requires at least one filer address")
	}

	// Apply defaults
	grpcTimeout := 5 * time.Second
	urlPref := PreferUrl
	cacheSize := DefaultVidMapCacheSize
	failureThreshold := int32(3)     // Default: 3 consecutive failures before circuit opens
	resetTimeout := 30 * time.Second // Default: 30 seconds before re-checking unhealthy filer
	maxRetries := 3                  // Default: 3 retry attempts for transient failures
	initialRetryWait := time.Second  // Default: 1 second initial retry wait
	retryBackoffFactor := 1.5        // Default: 1.5x backoff multiplier
	var masterClient *MasterClient
	var filerGroup string
	discoveryInterval := 5 * time.Minute // Default: refresh every 5 minutes

	// Override with provided options
	if len(opts) > 0 && opts[0] != nil {
		opt := opts[0]
		if opt.GrpcTimeout > 0 {
			grpcTimeout = opt.GrpcTimeout
		}
		if opt.UrlPreference != "" {
			urlPref = opt.UrlPreference
		}
		if opt.CacheSize > 0 {
			cacheSize = opt.CacheSize
		}
		if opt.FailureThreshold > 0 {
			failureThreshold = opt.FailureThreshold
		}
		if opt.ResetTimeout > 0 {
			resetTimeout = opt.ResetTimeout
		}
		if opt.MaxRetries > 0 {
			maxRetries = opt.MaxRetries
		}
		if opt.InitialRetryWait > 0 {
			initialRetryWait = opt.InitialRetryWait
		}
		if opt.RetryBackoffFactor > 0 {
			retryBackoffFactor = opt.RetryBackoffFactor
		}
		if opt.MasterClient != nil {
			masterClient = opt.MasterClient
			filerGroup = opt.FilerGroup
			if opt.DiscoveryInterval > 0 {
				discoveryInterval = opt.DiscoveryInterval
			}
		}
	}

	// Initialize health tracking for each filer
	health := make([]*filerHealth, len(filerAddresses))
	for i := range health {
		health[i] = &filerHealth{}
	}

	fc := &FilerClient{
		filerAddresses:     filerAddresses,
		filerIndex:         0,
		filerHealth:        health,
		grpcDialOption:     grpcDialOption,
		urlPreference:      urlPref,
		grpcTimeout:        grpcTimeout,
		cacheSize:          cacheSize,
		clientId:           rand.Int31(), // Random client ID for gRPC metadata tracking
		failureThreshold:   failureThreshold,
		resetTimeout:       resetTimeout,
		maxRetries:         maxRetries,
		initialRetryWait:   initialRetryWait,
		retryBackoffFactor: retryBackoffFactor,
		masterClient:       masterClient,
		filerGroup:         filerGroup,
		discoveryInterval:  discoveryInterval,
	}

	// Start filer discovery if master client is configured
<<<<<<< HEAD
	if masterClient != nil && filerGroup != "" {
=======
	// Empty filerGroup is valid (represents default group)
	if masterClient != nil {
>>>>>>> 50753810
		fc.stopDiscovery = make(chan struct{})
		go fc.discoverFilers()
		glog.V(0).Infof("FilerClient: started filer discovery for group '%s' (refresh interval: %v)", filerGroup, discoveryInterval)
	}

	// Create provider that references this FilerClient for failover support
	provider := &filerVolumeProvider{
		filerClient: fc,
	}

	fc.vidMapClient = newVidMapClient(provider, dataCenter, cacheSize)

	return fc
}

// GetCurrentFiler returns the currently active filer address
// This is the filer that was last successfully used or the one indicated by round-robin
// Returns empty string if no filers are configured
func (fc *FilerClient) GetCurrentFiler() pb.ServerAddress {
	fc.filerAddressesMu.RLock()
	defer fc.filerAddressesMu.RUnlock()
	
	if len(fc.filerAddresses) == 0 {
		return ""
	}
	
	// Get current index (atomically updated on successful operations)
	index := atomic.LoadInt32(&fc.filerIndex)
	if index >= int32(len(fc.filerAddresses)) {
		index = 0
	}
	
	return fc.filerAddresses[index]
}

<<<<<<< HEAD
=======
// GetAllFilers returns a snapshot of all filer addresses
// Returns a copy to avoid concurrent modification issues
func (fc *FilerClient) GetAllFilers() []pb.ServerAddress {
	fc.filerAddressesMu.RLock()
	defer fc.filerAddressesMu.RUnlock()
	
	// Return a copy to avoid concurrent modification
	filers := make([]pb.ServerAddress, len(fc.filerAddresses))
	copy(filers, fc.filerAddresses)
	return filers
}

// SetCurrentFiler updates the current filer index to the specified address
// This is useful after successful failover to prefer the healthy filer for future requests
func (fc *FilerClient) SetCurrentFiler(addr pb.ServerAddress) {
	fc.filerAddressesMu.RLock()
	defer fc.filerAddressesMu.RUnlock()
	
	// Find the index of the specified filer address
	for i, filer := range fc.filerAddresses {
		if filer == addr {
			atomic.StoreInt32(&fc.filerIndex, int32(i))
			return
		}
	}
	// If address not found, leave index unchanged
}

// ShouldSkipUnhealthyFiler checks if a filer address should be skipped based on health tracking
// Returns true if the filer has exceeded failure threshold and reset timeout hasn't elapsed
func (fc *FilerClient) ShouldSkipUnhealthyFiler(addr pb.ServerAddress) bool {
	fc.filerAddressesMu.RLock()
	defer fc.filerAddressesMu.RUnlock()
	
	// Find the health for this filer address
	for i, filer := range fc.filerAddresses {
		if filer == addr {
			if i < len(fc.filerHealth) {
				return fc.shouldSkipUnhealthyFilerWithHealth(fc.filerHealth[i])
			}
			return false
		}
	}
	// If address not found, don't skip it
	return false
}

// RecordFilerSuccess resets failure tracking for a successful filer
func (fc *FilerClient) RecordFilerSuccess(addr pb.ServerAddress) {
	fc.filerAddressesMu.RLock()
	defer fc.filerAddressesMu.RUnlock()
	
	// Find the health for this filer address
	for i, filer := range fc.filerAddresses {
		if filer == addr {
			if i < len(fc.filerHealth) {
				fc.recordFilerSuccessWithHealth(fc.filerHealth[i])
			}
			return
		}
	}
}

// RecordFilerFailure increments failure count for an unhealthy filer
func (fc *FilerClient) RecordFilerFailure(addr pb.ServerAddress) {
	fc.filerAddressesMu.RLock()
	defer fc.filerAddressesMu.RUnlock()
	
	// Find the health for this filer address
	for i, filer := range fc.filerAddresses {
		if filer == addr {
			if i < len(fc.filerHealth) {
				fc.recordFilerFailureWithHealth(fc.filerHealth[i])
			}
			return
		}
	}
}

>>>>>>> 50753810
// Close stops the filer discovery goroutine if running
// Safe to call multiple times (idempotent)
func (fc *FilerClient) Close() {
	if fc.stopDiscovery != nil {
		fc.closeDiscoveryOnce.Do(func() {
			close(fc.stopDiscovery)
		})
	}
}

// discoverFilers periodically queries the master to discover filers in the same group
// and updates the filer list. This runs in a background goroutine.
func (fc *FilerClient) discoverFilers() {
	defer func() {
		if r := recover(); r != nil {
			glog.Errorf("FilerClient: panic in filer discovery goroutine for group '%s': %v", fc.filerGroup, r)
		}
	}()
	
	// Do an initial discovery
	fc.refreshFilerList()
	
	ticker := time.NewTicker(fc.discoveryInterval)
	defer ticker.Stop()
	
	for {
		select {
		case <-ticker.C:
			fc.refreshFilerList()
		case <-fc.stopDiscovery:
			glog.V(0).Infof("FilerClient: stopping filer discovery for group '%s'", fc.filerGroup)
			return
		}
	}
}

// refreshFilerList queries the master for the current list of filers and updates the local list
func (fc *FilerClient) refreshFilerList() {
	if fc.masterClient == nil {
		return
	}
	
	// Get current master address
	currentMaster := fc.masterClient.GetMaster(context.Background())
	if currentMaster == "" {
		glog.V(1).Infof("FilerClient: no master available for filer discovery")
		return
	}
	
	// Query master for filers in our group
	updates := cluster.ListExistingPeerUpdates(currentMaster, fc.grpcDialOption, fc.filerGroup, cluster.FilerType)
	
	if len(updates) == 0 {
		glog.V(2).Infof("FilerClient: no filers found in group '%s'", fc.filerGroup)
		return
	}
	
	// Build new filer address list
	discoveredFilers := make(map[pb.ServerAddress]bool)
	for _, update := range updates {
		if update.Address != "" {
			discoveredFilers[pb.ServerAddress(update.Address)] = true
		}
	}
	
	// Thread-safe update of filer list
	fc.filerAddressesMu.Lock()
	defer fc.filerAddressesMu.Unlock()
	
	// Build a map of existing filers for efficient O(1) lookup
	existingFilers := make(map[pb.ServerAddress]struct{}, len(fc.filerAddresses))
	for _, f := range fc.filerAddresses {
		existingFilers[f] = struct{}{}
	}
	
	// Find new filers - O(N+M) instead of O(N*M)
	var newFilers []pb.ServerAddress
	for addr := range discoveredFilers {
		if _, found := existingFilers[addr]; !found {
			newFilers = append(newFilers, addr)
		}
	}
	
	// Add new filers
	if len(newFilers) > 0 {
		glog.V(0).Infof("FilerClient: discovered %d new filer(s) in group '%s': %v", len(newFilers), fc.filerGroup, newFilers)
		fc.filerAddresses = append(fc.filerAddresses, newFilers...)
		
		// Initialize health tracking for new filers
		for range newFilers {
			fc.filerHealth = append(fc.filerHealth, &filerHealth{})
		}
	}
	
	// Optionally, remove filers that are no longer in the cluster
	// For now, we keep all filers and rely on health checks to avoid dead ones
	// This prevents removing filers that might be temporarily unavailable
}

// GetLookupFileIdFunction returns a lookup function with URL preference handling
func (fc *FilerClient) GetLookupFileIdFunction() LookupFileIdFunctionType {
	if fc.urlPreference == PreferUrl {
		// Use the default implementation from vidMapClient
		return fc.vidMapClient.GetLookupFileIdFunction()
	}

	// Custom implementation that prefers PublicUrl
	return func(ctx context.Context, fileId string) (fullUrls []string, err error) {
		// Parse file ID to extract volume ID
		parts := strings.Split(fileId, ",")
		if len(parts) != 2 {
			return nil, fmt.Errorf("invalid fileId format: %s", fileId)
		}
		volumeIdStr := parts[0]

		// First try the cache using LookupVolumeIdsWithFallback
		vidLocations, err := fc.LookupVolumeIdsWithFallback(ctx, []string{volumeIdStr})

		// Check for partial results first (important for multi-volume batched lookups)
		locations, found := vidLocations[volumeIdStr]
		if !found || len(locations) == 0 {
			// Volume not found - return specific error with context from lookup if available
			if err != nil {
				return nil, fmt.Errorf("volume %s not found for fileId %s: %w", volumeIdStr, fileId, err)
			}
			return nil, fmt.Errorf("volume %s not found for fileId %s", volumeIdStr, fileId)
		}

		// Volume found successfully - ignore any errors about other volumes
		// (not relevant for single-volume lookup, but defensive for future batching)

		// Build URLs with publicUrl preference, and also prefer same DC
		var sameDcUrls, otherDcUrls []string
		dataCenter := fc.GetDataCenter()
		for _, loc := range locations {
			url := loc.PublicUrl
			if url == "" {
				url = loc.Url
			}
			httpUrl := "http://" + url + "/" + fileId
			if dataCenter != "" && dataCenter == loc.DataCenter {
				sameDcUrls = append(sameDcUrls, httpUrl)
			} else {
				otherDcUrls = append(otherDcUrls, httpUrl)
			}
		}
		// Shuffle to distribute load across volume servers
		rand.Shuffle(len(sameDcUrls), func(i, j int) { sameDcUrls[i], sameDcUrls[j] = sameDcUrls[j], sameDcUrls[i] })
		rand.Shuffle(len(otherDcUrls), func(i, j int) { otherDcUrls[i], otherDcUrls[j] = otherDcUrls[j], otherDcUrls[i] })
		// Prefer same data center
		fullUrls = append(sameDcUrls, otherDcUrls...)
		return fullUrls, nil
	}
}

// isRetryableGrpcError checks if a gRPC error is transient and should be retried
//
// Note on codes.Aborted: While Aborted can indicate application-level conflicts
// (e.g., transaction failures), in the context of volume location lookups (which
// are simple read-only operations with no transactions), Aborted is more likely
// to indicate transient server issues during restart/recovery. We include it here
// for volume lookups but log it for visibility in case misclassification occurs.
func isRetryableGrpcError(err error) bool {
	if err == nil {
		return false
	}

	// Check gRPC status code
	st, ok := status.FromError(err)
	if ok {
		switch st.Code() {
		case codes.Unavailable: // Server unavailable (temporary)
			return true
		case codes.DeadlineExceeded: // Request timeout
			return true
		case codes.ResourceExhausted: // Rate limited or overloaded
			return true
		case codes.Aborted:
			// Aborted during read-only volume lookups is likely transient
			// (e.g., filer restarting), but log for visibility
			glog.V(1).Infof("Treating Aborted as retryable for volume lookup: %v", err)
			return true
		}
	}

	// Fallback to string matching for non-gRPC errors (e.g., network errors)
	errStr := err.Error()
	return strings.Contains(errStr, "transport") ||
		strings.Contains(errStr, "connection") ||
		strings.Contains(errStr, "timeout") ||
		strings.Contains(errStr, "unavailable")
}

// shouldSkipUnhealthyFiler checks if we should skip a filer based on recent failures
// Circuit breaker pattern: skip filers with multiple recent consecutive failures
// shouldSkipUnhealthyFilerWithHealth checks if a filer should be skipped based on health
// Uses atomic operations only - safe to call without locks
func (fc *FilerClient) shouldSkipUnhealthyFilerWithHealth(health *filerHealth) bool {
	failureCount := atomic.LoadInt32(&health.failureCount)

	// Check if failure count exceeds threshold
	if failureCount < fc.failureThreshold {
		return false
	}

	// Re-check unhealthy filers after reset timeout
	lastFailureNs := atomic.LoadInt64(&health.lastFailureTimeNs)
	if lastFailureNs == 0 {
		return false // Never failed, shouldn't skip
	}
	lastFailureTime := time.Unix(0, lastFailureNs)
	if time.Since(lastFailureTime) > fc.resetTimeout {
		return false // Time to re-check
	}

	return true // Skip this unhealthy filer
}

// Deprecated: Use shouldSkipUnhealthyFilerWithHealth instead
// This function is kept for backward compatibility but requires array access
<<<<<<< HEAD
// Note: Accesses filerHealth without lock; safe only when discovery is disabled
=======
// Note: This function is now thread-safe.
>>>>>>> 50753810
func (fc *FilerClient) shouldSkipUnhealthyFiler(index int32) bool {
	fc.filerAddressesMu.RLock()
	if index >= int32(len(fc.filerHealth)) {
		fc.filerAddressesMu.RUnlock()
		return true // Invalid index - skip
	}
	health := fc.filerHealth[index]
	fc.filerAddressesMu.RUnlock()
	return fc.shouldSkipUnhealthyFilerWithHealth(health)
}

// recordFilerSuccessWithHealth resets failure tracking for a successful filer
func (fc *FilerClient) recordFilerSuccessWithHealth(health *filerHealth) {
	atomic.StoreInt32(&health.failureCount, 0)
}

// recordFilerSuccess resets failure tracking for a successful filer
func (fc *FilerClient) recordFilerSuccess(index int32) {
	fc.filerAddressesMu.RLock()
	if index >= int32(len(fc.filerHealth)) {
		fc.filerAddressesMu.RUnlock()
		return // Invalid index
	}
	health := fc.filerHealth[index]
	fc.filerAddressesMu.RUnlock()
	fc.recordFilerSuccessWithHealth(health)
}

// recordFilerFailureWithHealth increments failure count for an unhealthy filer
func (fc *FilerClient) recordFilerFailureWithHealth(health *filerHealth) {
	atomic.AddInt32(&health.failureCount, 1)
	atomic.StoreInt64(&health.lastFailureTimeNs, time.Now().UnixNano())
}

// recordFilerFailure increments failure count for an unhealthy filer
func (fc *FilerClient) recordFilerFailure(index int32) {
	fc.filerAddressesMu.RLock()
	if index >= int32(len(fc.filerHealth)) {
		fc.filerAddressesMu.RUnlock()
		return // Invalid index
	}
	health := fc.filerHealth[index]
	fc.filerAddressesMu.RUnlock()
	fc.recordFilerFailureWithHealth(health)
}

// LookupVolumeIds queries the filer for volume locations with automatic failover
// Tries all configured filer addresses until one succeeds (high availability)
// Retries transient gRPC errors (Unavailable, DeadlineExceeded, etc.) with exponential backoff
// Note: Unlike master's VolumeIdLocation, filer's Locations message doesn't currently have
// an Error field. This implementation handles the current structure while being prepared
// for future error reporting enhancements.
func (p *filerVolumeProvider) LookupVolumeIds(ctx context.Context, volumeIds []string) (map[string][]Location, error) {
	fc := p.filerClient
	result := make(map[string][]Location)

	// Retry transient failures with configurable backoff
	var lastErr error
	waitTime := fc.initialRetryWait
	maxRetries := fc.maxRetries

	for retry := 0; retry < maxRetries; retry++ {
		// Try all filer addresses with round-robin starting from current index
		// Skip known-unhealthy filers (circuit breaker pattern)
		i := atomic.LoadInt32(&fc.filerIndex)
		
		// Get filer count with read lock
		fc.filerAddressesMu.RLock()
		n := int32(len(fc.filerAddresses))
		fc.filerAddressesMu.RUnlock()

		for x := int32(0); x < n; x++ {
			// Get current filer address and health with read lock
			fc.filerAddressesMu.RLock()
			if len(fc.filerAddresses) == 0 {
				fc.filerAddressesMu.RUnlock()
				lastErr = fmt.Errorf("no filers available")
				break
			}
			if i >= int32(len(fc.filerAddresses)) {
				// Filer list changed, reset index
				i = 0
			}
			
			// Get health pointer while holding lock
			health := fc.filerHealth[i]
			filerAddress := fc.filerAddresses[i]
			fc.filerAddressesMu.RUnlock()
			
			// Circuit breaker: skip unhealthy filers (no lock needed - uses atomics)
			if fc.shouldSkipUnhealthyFilerWithHealth(health) {
				glog.V(2).Infof("FilerClient: skipping unhealthy filer %s (consecutive failures: %d)",
					filerAddress, atomic.LoadInt32(&health.failureCount))
				i++
				if i >= n {
					i = 0
				}
				continue
			}

			// Use anonymous function to ensure defer cancel() is called per iteration, not accumulated
			err := func() error {
				// Create a fresh timeout context for each filer attempt
				// This ensures each retry gets the full grpcTimeout, not a diminishing deadline
				timeoutCtx, cancel := context.WithTimeout(ctx, fc.grpcTimeout)
				defer cancel() // Always clean up context, even on panic or early return

				return pb.WithGrpcFilerClient(false, fc.clientId, filerAddress, fc.grpcDialOption, func(client filer_pb.SeaweedFilerClient) error {
					resp, err := client.LookupVolume(timeoutCtx, &filer_pb.LookupVolumeRequest{
						VolumeIds: volumeIds,
					})
					if err != nil {
						return fmt.Errorf("filer.LookupVolume failed: %w", err)
					}

					// Process each volume in the response
					for vid, locs := range resp.LocationsMap {
						// Convert locations from protobuf to internal format
						var locations []Location
						for _, loc := range locs.Locations {
							locations = append(locations, Location{
								Url:        loc.Url,
								PublicUrl:  loc.PublicUrl,
								DataCenter: loc.DataCenter,
								GrpcPort:   int(loc.GrpcPort),
							})
						}

						// Only add to result if we have locations
						// Empty locations with no gRPC error means "not found" (volume doesn't exist)
						if len(locations) > 0 {
							result[vid] = locations
							glog.V(4).Infof("FilerClient: volume %s found with %d location(s)", vid, len(locations))
						} else {
							glog.V(2).Infof("FilerClient: volume %s not found (no locations in response)", vid)
						}
					}

					// Check for volumes that weren't in the response at all
					// This could indicate a problem with the filer
					for _, vid := range volumeIds {
						if _, found := resp.LocationsMap[vid]; !found {
							glog.V(1).Infof("FilerClient: volume %s missing from filer response", vid)
						}
					}

					return nil
				})
			}()

			if err != nil {
				glog.V(1).Infof("FilerClient: filer %s lookup failed (attempt %d/%d, retry %d/%d): %v", filerAddress, x+1, n, retry+1, maxRetries, err)
				fc.recordFilerFailureWithHealth(health)
				lastErr = err
				i++
				if i >= n {
					i = 0
				}
				continue
			}

			// Success - update the preferred filer index and reset health tracking
			atomic.StoreInt32(&fc.filerIndex, i)
			fc.recordFilerSuccessWithHealth(health)
			glog.V(3).Infof("FilerClient: looked up %d volumes on %s, found %d", len(volumeIds), filerAddress, len(result))
			return result, nil
		}

		// All filers failed on this attempt
		// Check if the error is retryable (transient gRPC error)
		if !isRetryableGrpcError(lastErr) {
			// Non-retryable error (e.g., NotFound, PermissionDenied) - fail immediately
			return nil, fmt.Errorf("all %d filer(s) failed with non-retryable error: %w", n, lastErr)
		}

		// Transient error - retry if we have attempts left
		if retry < maxRetries-1 {
			glog.V(1).Infof("FilerClient: all %d filer(s) failed with retryable error (attempt %d/%d), retrying in %v: %v",
				n, retry+1, maxRetries, waitTime, lastErr)
			time.Sleep(waitTime)
			waitTime = time.Duration(float64(waitTime) * fc.retryBackoffFactor)
		}
	}

	// All retries exhausted
	fc.filerAddressesMu.RLock()
	totalFilers := len(fc.filerAddresses)
	fc.filerAddressesMu.RUnlock()
	return nil, fmt.Errorf("all %d filer(s) failed after %d attempts, last error: %w", totalFilers, maxRetries, lastErr)
}<|MERGE_RESOLUTION|>--- conflicted
+++ resolved
@@ -169,12 +169,8 @@
 	}
 
 	// Start filer discovery if master client is configured
-<<<<<<< HEAD
-	if masterClient != nil && filerGroup != "" {
-=======
 	// Empty filerGroup is valid (represents default group)
 	if masterClient != nil {
->>>>>>> 50753810
 		fc.stopDiscovery = make(chan struct{})
 		go fc.discoverFilers()
 		glog.V(0).Infof("FilerClient: started filer discovery for group '%s' (refresh interval: %v)", filerGroup, discoveryInterval)
@@ -210,8 +206,6 @@
 	return fc.filerAddresses[index]
 }
 
-<<<<<<< HEAD
-=======
 // GetAllFilers returns a snapshot of all filer addresses
 // Returns a copy to avoid concurrent modification issues
 func (fc *FilerClient) GetAllFilers() []pb.ServerAddress {
@@ -291,7 +285,6 @@
 	}
 }
 
->>>>>>> 50753810
 // Close stops the filer discovery goroutine if running
 // Safe to call multiple times (idempotent)
 func (fc *FilerClient) Close() {
@@ -512,11 +505,7 @@
 
 // Deprecated: Use shouldSkipUnhealthyFilerWithHealth instead
 // This function is kept for backward compatibility but requires array access
-<<<<<<< HEAD
-// Note: Accesses filerHealth without lock; safe only when discovery is disabled
-=======
 // Note: This function is now thread-safe.
->>>>>>> 50753810
 func (fc *FilerClient) shouldSkipUnhealthyFiler(index int32) bool {
 	fc.filerAddressesMu.RLock()
 	if index >= int32(len(fc.filerHealth)) {
