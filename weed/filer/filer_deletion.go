package filer

import (
	"math"
	"strings"
	"time"

	"github.com/seaweedfs/seaweedfs/weed/glog"
	"github.com/seaweedfs/seaweedfs/weed/operation"
	"github.com/seaweedfs/seaweedfs/weed/pb/filer_pb"
	"github.com/seaweedfs/seaweedfs/weed/wdclient"
)

func LookupByMasterClientFn(masterClient *wdclient.MasterClient) func(vids []string) (map[string]*operation.LookupResult, error) {
	return func(vids []string) (map[string]*operation.LookupResult, error) {
		m := make(map[string]*operation.LookupResult)
		for _, vid := range vids {
			locs, _ := masterClient.GetVidLocations(vid)
			var locations []operation.Location
			for _, loc := range locs {
				locations = append(locations, operation.Location{
					Url:       loc.Url,
					PublicUrl: loc.PublicUrl,
				})
			}
			m[vid] = &operation.LookupResult{
				VolumeOrFileId: vid,
				Locations:      locations,
			}
		}
		return m, nil
	}
}

func (f *Filer) loopProcessingDeletion() {

	lookupFunc := LookupByMasterClientFn(f.MasterClient)

	DeletionBatchSize := 100000 // roughly 20 bytes cost per file id.

	var deletionCount int
	for {
		deletionCount = 0
		f.fileIdDeletionQueue.Consume(func(fileIds []string) {
			for len(fileIds) > 0 {
				var toDeleteFileIds []string
				if len(fileIds) > DeletionBatchSize {
					toDeleteFileIds = fileIds[:DeletionBatchSize]
					fileIds = fileIds[DeletionBatchSize:]
				} else {
					toDeleteFileIds = fileIds
					fileIds = fileIds[:0]
				}
				deletionCount = len(toDeleteFileIds)
				_, err := operation.DeleteFilesWithLookupVolumeId(f.GrpcDialOption, toDeleteFileIds, lookupFunc)
				if err != nil {
					if !strings.Contains(err.Error(), "already deleted") {
						glog.V(0).Infof("deleting fileIds len=%d error: %v", deletionCount, err)
					}
				} else {
<<<<<<< HEAD
					glog.V(1).Infof("deleting fileIds %+v", toDeleteFileIds)
=======
					glog.V(2).Infof("deleting fileIds len=%d", deletionCount)
>>>>>>> 5b38f22e
				}
			}
		})

		if deletionCount == 0 {
			time.Sleep(1123 * time.Millisecond)
		}
	}
}

func (f *Filer) doDeleteFileIds(fileIds []string) {

	lookupFunc := LookupByMasterClientFn(f.MasterClient)
	DeletionBatchSize := 100000 // roughly 20 bytes cost per file id.

	for len(fileIds) > 0 {
		var toDeleteFileIds []string
		if len(fileIds) > DeletionBatchSize {
			toDeleteFileIds = fileIds[:DeletionBatchSize]
			fileIds = fileIds[DeletionBatchSize:]
		} else {
			toDeleteFileIds = fileIds
			fileIds = fileIds[:0]
		}
		deletionCount := len(toDeleteFileIds)
		_, err := operation.DeleteFilesWithLookupVolumeId(f.GrpcDialOption, toDeleteFileIds, lookupFunc)
		if err != nil {
			if !strings.Contains(err.Error(), "already deleted") {
				glog.V(0).Infof("deleting fileIds len=%d error: %v", deletionCount, err)
			}
		}
	}
}

func (f *Filer) DirectDeleteChunks(chunks []*filer_pb.FileChunk) {
	var fildIdsToDelete []string
	for _, chunk := range chunks {
		if !chunk.IsChunkManifest {
			fildIdsToDelete = append(fildIdsToDelete, chunk.GetFileIdString())
			continue
		}
		dataChunks, manifestResolveErr := ResolveOneChunkManifest(f.MasterClient.LookupFileId, chunk)
		if manifestResolveErr != nil {
			glog.V(0).Infof("failed to resolve manifest %s: %v", chunk.FileId, manifestResolveErr)
		}
		for _, dChunk := range dataChunks {
			fildIdsToDelete = append(fildIdsToDelete, dChunk.GetFileIdString())
		}
		fildIdsToDelete = append(fildIdsToDelete, chunk.GetFileIdString())
	}

	f.doDeleteFileIds(fildIdsToDelete)
}

func (f *Filer) DeleteChunks(chunks []*filer_pb.FileChunk) {
	for _, chunk := range chunks {
		if !chunk.IsChunkManifest {
			f.fileIdDeletionQueue.EnQueue(chunk.GetFileIdString())
			continue
		}
		dataChunks, manifestResolveErr := ResolveOneChunkManifest(f.MasterClient.LookupFileId, chunk)
		if manifestResolveErr != nil {
			glog.V(0).Infof("failed to resolve manifest %s: %v", chunk.FileId, manifestResolveErr)
		}
		for _, dChunk := range dataChunks {
			f.fileIdDeletionQueue.EnQueue(dChunk.GetFileIdString())
		}
		f.fileIdDeletionQueue.EnQueue(chunk.GetFileIdString())
	}
}

func (f *Filer) DeleteChunksNotRecursive(chunks []*filer_pb.FileChunk) {
	for _, chunk := range chunks {
		f.fileIdDeletionQueue.EnQueue(chunk.GetFileIdString())
	}
}

func (f *Filer) deleteChunksIfNotNew(oldEntry, newEntry *Entry) {

	if oldEntry == nil {
		return
	}
	if newEntry == nil {
		f.DeleteChunks(oldEntry.Chunks)
		return
	}

	var toDelete []*filer_pb.FileChunk
	newChunkIds := make(map[string]bool)
	newDataChunks, newManifestChunks, err := ResolveChunkManifest(f.MasterClient.GetLookupFileIdFunction(),
		newEntry.Chunks, 0, math.MaxInt64)
	if err != nil {
		glog.Errorf("Failed to resolve new entry chunks when delete old entry chunks. new: %s, old: %s",
			newEntry.Chunks, oldEntry.Chunks)
		return
	}
	for _, newChunk := range newDataChunks {
		newChunkIds[newChunk.GetFileIdString()] = true
	}
	for _, newChunk := range newManifestChunks {
		newChunkIds[newChunk.GetFileIdString()] = true
	}

	oldDataChunks, oldManifestChunks, err := ResolveChunkManifest(f.MasterClient.GetLookupFileIdFunction(),
		oldEntry.Chunks, 0, math.MaxInt64)
	if err != nil {
		glog.Errorf("Failed to resolve old entry chunks when delete old entry chunks. new: %s, old: %s",
			newEntry.Chunks, oldEntry.Chunks)
		return
	}
	for _, oldChunk := range oldDataChunks {
		if _, found := newChunkIds[oldChunk.GetFileIdString()]; !found {
			toDelete = append(toDelete, oldChunk)
		}
	}
	for _, oldChunk := range oldManifestChunks {
		if _, found := newChunkIds[oldChunk.GetFileIdString()]; !found {
			toDelete = append(toDelete, oldChunk)
		}
	}
	f.DeleteChunksNotRecursive(toDelete)
}<|MERGE_RESOLUTION|>--- conflicted
+++ resolved
@@ -58,11 +58,7 @@
 						glog.V(0).Infof("deleting fileIds len=%d error: %v", deletionCount, err)
 					}
 				} else {
-<<<<<<< HEAD
-					glog.V(1).Infof("deleting fileIds %+v", toDeleteFileIds)
-=======
-					glog.V(2).Infof("deleting fileIds len=%d", deletionCount)
->>>>>>> 5b38f22e
+					glog.V(2).Infof("deleting fileIds %+v", toDeleteFileIds)
 				}
 			}
 		})
