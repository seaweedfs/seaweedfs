package filer

import (
	"io"
	"sync"

	"github.com/seaweedfs/seaweedfs/weed/pb/filer_pb"
	"github.com/seaweedfs/seaweedfs/weed/util/chunk_cache"
	"github.com/seaweedfs/seaweedfs/weed/wdclient"
)

type ChunkGroup struct {
	lookupFn     wdclient.LookupFileIdFunctionType
	sections     map[SectionIndex]*FileChunkSection
	sectionsLock sync.RWMutex
	readerCache  *ReaderCache
}

func NewChunkGroup(lookupFn wdclient.LookupFileIdFunctionType, chunkCache chunk_cache.ChunkCache, chunks []*filer_pb.FileChunk) (*ChunkGroup, error) {
	group := &ChunkGroup{
		lookupFn:    lookupFn,
		sections:    make(map[SectionIndex]*FileChunkSection),
		readerCache: NewReaderCache(32, chunkCache, lookupFn),
	}

	err := group.SetChunks(chunks)
	return group, err
}

func (group *ChunkGroup) AddChunk(chunk *filer_pb.FileChunk) error {

	group.sectionsLock.Lock()
	defer group.sectionsLock.Unlock()

	sectionIndexStart, sectionIndexStop := SectionIndex(chunk.Offset/SectionSize), SectionIndex((chunk.Offset+int64(chunk.Size))/SectionSize)
	for si := sectionIndexStart; si < sectionIndexStop+1; si++ {
		section, found := group.sections[si]
		if !found {
			section = NewFileChunkSection(si)
			group.sections[si] = section
		}
		section.addChunk(chunk)
	}
	return nil
}

func (group *ChunkGroup) ReadDataAt(fileSize int64, buff []byte, offset int64) (n int, tsNs int64, err error) {
<<<<<<< HEAD
=======
	if offset >= fileSize {
		return 0, 0, io.EOF
	}

>>>>>>> e73ab5c0
	group.sectionsLock.RLock()
	defer group.sectionsLock.RUnlock()

	sectionIndexStart, sectionIndexStop := SectionIndex(offset/SectionSize), SectionIndex((offset+int64(len(buff)))/SectionSize)
	for si := sectionIndexStart; si < sectionIndexStop+1; si++ {
		section, found := group.sections[si]
		rangeStart, rangeStop := max(offset, int64(si*SectionSize)), min(offset+int64(len(buff)), int64((si+1)*SectionSize))
		if !found {
			rangeStop = min(rangeStop, fileSize)
			for i := rangeStart; i < rangeStop; i++ {
				buff[i-offset] = 0
			}
			n = int(int64(n) + rangeStop - rangeStart)
			continue
		}
		xn, xTsNs, xErr := section.readDataAt(group, fileSize, buff[rangeStart-offset:rangeStop-offset], rangeStart)
		if xErr != nil {
			err = xErr
		}
		n += xn
		tsNs = max(tsNs, xTsNs)
	}
	return
}

func (group *ChunkGroup) SetChunks(chunks []*filer_pb.FileChunk) error {
	group.sectionsLock.RLock()
	defer group.sectionsLock.RUnlock()

	var dataChunks []*filer_pb.FileChunk
	for _, chunk := range chunks {

		if !chunk.IsChunkManifest {
			dataChunks = append(dataChunks, chunk)
			continue
		}

		resolvedChunks, err := ResolveOneChunkManifest(group.lookupFn, chunk)
		if err != nil {
			return err
		}

		dataChunks = append(dataChunks, resolvedChunks...)
	}

	sections := make(map[SectionIndex]*FileChunkSection)

	for _, chunk := range dataChunks {
		sectionIndexStart, sectionIndexStop := SectionIndex(chunk.Offset/SectionSize), SectionIndex((chunk.Offset+int64(chunk.Size))/SectionSize)
		for si := sectionIndexStart; si < sectionIndexStop+1; si++ {
			section, found := sections[si]
			if !found {
				section = NewFileChunkSection(si)
				sections[si] = section
			}
			section.chunks = append(section.chunks, chunk)
		}
	}

	group.sections = sections
	return nil
}

const (
	// see weedfs_file_lseek.go
	SEEK_DATA uint32 = 3 // seek to next data after the offset
	// SEEK_HOLE uint32 = 4 // seek to next hole after the offset
)

// FIXME: needa tests
func (group *ChunkGroup) SearchChunks(offset, fileSize int64, whence uint32) (found bool, out int64) {
	group.sectionsLock.RLock()
	defer group.sectionsLock.RUnlock()

	return group.doSearchChunks(offset, fileSize, whence)
}

func (group *ChunkGroup) doSearchChunks(offset, fileSize int64, whence uint32) (found bool, out int64) {

	sectionIndex, maxSectionIndex := SectionIndex(offset/SectionSize), SectionIndex(fileSize/SectionSize)
	if whence == SEEK_DATA {
		for si := sectionIndex; si < maxSectionIndex+1; si++ {
			section, foundSection := group.sections[si]
			if !foundSection {
				continue
			}
			sectionStart := section.DataStartOffset(group, offset, fileSize)
			if sectionStart == -1 {
				continue
			}
			return true, sectionStart
		}
		return false, 0
	} else {
		// whence == SEEK_HOLE
		for si := sectionIndex; si < maxSectionIndex; si++ {
			section, foundSection := group.sections[si]
			if !foundSection {
				return true, offset
			}
			holeStart := section.NextStopOffset(group, offset, fileSize)
			if holeStart%SectionSize == 0 {
				continue
			}
			return true, holeStart
		}
		return true, fileSize
	}
}<|MERGE_RESOLUTION|>--- conflicted
+++ resolved
@@ -45,13 +45,10 @@
 }
 
 func (group *ChunkGroup) ReadDataAt(fileSize int64, buff []byte, offset int64) (n int, tsNs int64, err error) {
-<<<<<<< HEAD
-=======
 	if offset >= fileSize {
 		return 0, 0, io.EOF
 	}
 
->>>>>>> e73ab5c0
 	group.sectionsLock.RLock()
 	defer group.sectionsLock.RUnlock()
 
