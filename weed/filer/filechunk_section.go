package filer

import (
	"github.com/seaweedfs/seaweedfs/weed/pb/filer_pb"
	"sync"
)

const SectionSize = 2 * 1024 * 1024 * 32 // 64MiB
type SectionIndex int64
type FileChunkSection struct {
	sectionIndex     SectionIndex
	chunks           []*filer_pb.FileChunk
	visibleIntervals *IntervalList[*VisibleInterval]
	chunkViews       *IntervalList[*ChunkView]
	reader           *ChunkReadAt
	lock             sync.RWMutex
	isPrepared       bool
}

func NewFileChunkSection(si SectionIndex) *FileChunkSection {
	return &FileChunkSection{
		sectionIndex: si,
	}
}

func (section *FileChunkSection) addChunk(chunk *filer_pb.FileChunk) error {
	section.lock.Lock()
	defer section.lock.Unlock()

	start, stop := max(int64(section.sectionIndex)*SectionSize, chunk.Offset), min(((int64(section.sectionIndex)+1)*SectionSize), chunk.Offset+int64(chunk.Size))

	section.chunks = append(section.chunks, chunk)

	if section.visibleIntervals == nil {
		section.visibleIntervals = readResolvedChunks(section.chunks, int64(section.sectionIndex)*SectionSize, (int64(section.sectionIndex)+1)*SectionSize)
	} else {
		MergeIntoVisibles(section.visibleIntervals, start, stop, chunk)
		garbageFileIds := FindGarbageChunks(section.visibleIntervals, start, stop)
		removeGarbageChunks(section, garbageFileIds)
	}

	if section.chunkViews != nil {
		MergeIntoChunkViews(section.chunkViews, start, stop, chunk)
	}

	return nil
}

func removeGarbageChunks(section *FileChunkSection, garbageFileIds map[string]struct{}) {
	for i := 0; i < len(section.chunks); {
		t := section.chunks[i]
		length := len(section.chunks)
		if _, found := garbageFileIds[t.FileId]; found {
			if i < length-1 {
				section.chunks[i] = section.chunks[length-1]
			}
			section.chunks = section.chunks[:length-1]
		} else {
			i++
		}
	}
}

func (section *FileChunkSection) setupForRead(group *ChunkGroup, fileSize int64) {

	if section.isPrepared {
		section.reader.fileSize = fileSize
		return
	}

	section.lock.Lock()
	defer section.lock.Unlock()

<<<<<<< HEAD
=======
	if section.isPrepared {
		section.reader.fileSize = fileSize
		return
	}

>>>>>>> 4e5e3b08
	if section.visibleIntervals == nil {
		section.visibleIntervals = readResolvedChunks(section.chunks, int64(section.sectionIndex)*SectionSize, (int64(section.sectionIndex)+1)*SectionSize)
		section.chunks, _ = SeparateGarbageChunks(section.visibleIntervals, section.chunks)
		if section.reader != nil {
			_ = section.reader.Close()
			section.reader = nil
		}
	}
	if section.chunkViews == nil {
		section.chunkViews = ViewFromVisibleIntervals(section.visibleIntervals, int64(section.sectionIndex)*SectionSize, (int64(section.sectionIndex)+1)*SectionSize)
	}

	if section.reader == nil {
		section.reader = NewChunkReaderAtFromClient(group.readerCache, section.chunkViews, min(int64(section.sectionIndex+1)*SectionSize, fileSize))
	}

	section.isPrepared = true
	section.reader.fileSize = fileSize
}

func (section *FileChunkSection) readDataAt(group *ChunkGroup, fileSize int64, buff []byte, offset int64) (n int, tsNs int64, err error) {

	section.setupForRead(group, fileSize)
	section.lock.RLock()
	defer section.lock.RUnlock()

	return section.reader.ReadAtWithTime(buff, offset)
}

func (section *FileChunkSection) DataStartOffset(group *ChunkGroup, offset int64, fileSize int64) int64 {

	section.setupForRead(group, fileSize)
	section.lock.RLock()
	defer section.lock.RUnlock()

	for x := section.visibleIntervals.Front(); x != nil; x = x.Next {
		visible := x.Value
		if visible.stop <= offset {
			continue
		}
		if offset < visible.start {
			return offset
		}
		return offset
	}
	return -1
}

func (section *FileChunkSection) NextStopOffset(group *ChunkGroup, offset int64, fileSize int64) int64 {

	section.setupForRead(group, fileSize)
	section.lock.RLock()
	defer section.lock.RUnlock()

	isAfterOffset := false
	for x := section.visibleIntervals.Front(); x != nil; x = x.Next {
		visible := x.Value
		if !isAfterOffset {
			if visible.stop <= offset {
				continue
			}
			isAfterOffset = true
		}
		if offset < visible.start {
			return offset
		}
		// now visible.start <= offset
		if offset < visible.stop {
			offset = visible.stop
		}
	}
	return offset
}<|MERGE_RESOLUTION|>--- conflicted
+++ resolved
@@ -71,14 +71,6 @@
 	section.lock.Lock()
 	defer section.lock.Unlock()
 
-<<<<<<< HEAD
-=======
-	if section.isPrepared {
-		section.reader.fileSize = fileSize
-		return
-	}
-
->>>>>>> 4e5e3b08
 	if section.visibleIntervals == nil {
 		section.visibleIntervals = readResolvedChunks(section.chunks, int64(section.sectionIndex)*SectionSize, (int64(section.sectionIndex)+1)*SectionSize)
 		section.chunks, _ = SeparateGarbageChunks(section.visibleIntervals, section.chunks)
