--- conflicted
+++ resolved
@@ -320,11 +320,8 @@
     bool needle_blob_compressed = 6;
     uint64 last_modified = 7;
     uint32 crc = 8;
-<<<<<<< HEAD
-=======
     bytes name = 9;
     bytes mime = 10;
->>>>>>> 6f40451e
 }
 
 message VolumeTailSenderRequest {
