--- conflicted
+++ resolved
@@ -15,12 +15,8 @@
 	queue := util.NewQueue()
 	jobQueueWg.Add(1)
 	queue.Enqueue(parentPath)
-<<<<<<< HEAD
-=======
 	terminates := make([]chan bool, K)
->>>>>>> d3a78ba5
 
-	terminates := make([]chan bool, K)
 	for i := 0; i < K; i++ {
 		terminates[i] = make(chan bool)
 		go func(j int) {
@@ -46,10 +42,6 @@
 	}
 	jobQueueWg.Wait()
 	for i := 0; i < K; i++ {
-<<<<<<< HEAD
-		terminates[i] <- true
-=======
->>>>>>> d3a78ba5
 		close(terminates[i])
 	}
 	return
