--- conflicted
+++ resolved
@@ -26,13 +26,8 @@
 		return 0, fmt.Errorf("readLastIndexEntry %s failed: %v", indexFile.Name(), e)
 	}
 	key, offset, size := idxFileEntry(lastIdxEntry)
-<<<<<<< HEAD
-	if offset == 0 {
-		return nil
-=======
 	if offset == 0 || size == TombstoneFileSize {
 		return 0, nil
->>>>>>> d953ed44
 	}
 	if e = verifyNeedleIntegrity(v.dataFile, v.Version(), int64(offset)*NeedlePaddingSize, key, size); e != nil {
 		return 0, fmt.Errorf("verifyNeedleIntegrity %s failed: %v", indexFile.Name(), e)
