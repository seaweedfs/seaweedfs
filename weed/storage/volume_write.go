--- conflicted
+++ resolved
@@ -214,23 +214,15 @@
 		var offset uint64
 		var err error
 		size := nv.Size
-<<<<<<< HEAD
-		n.Data = nil
-		n.UpdateAppendAtNs(v.lastAppendAtNs)
-		offset, _, _, err := n.Append(v.DataBackend, v.Version())
-		v.checkReadWriteError(err)
-		if err != nil {
-			return size, err
-=======
 		if !v.hasRemoteFile {
 			n.Data = nil
+			n.UpdateAppendAtNs(v.lastAppendAtNs)
 			n.AppendAtNs = uint64(time.Now().UnixNano())
 			offset, _, _, err = n.Append(v.DataBackend, v.Version())
 			v.checkReadWriteError(err)
 			if err != nil {
 				return size, err
 			}
->>>>>>> 7b906966
 		}
 		v.lastAppendAtNs = n.AppendAtNs
 		if err = v.nm.Delete(n.Id, ToOffset(int64(offset))); err != nil {
