--- conflicted
+++ resolved
@@ -61,12 +61,8 @@
 	return dirUuidString, nil
 }
 
-<<<<<<< HEAD
 func NewDiskLocation(dir string, maxVolumeCount int32, minFreeSpace util.MinFreeSpace, idxDir string, diskType types.DiskType, ecVolumeExpireClose int64) *DiskLocation {
-=======
-func NewDiskLocation(dir string, maxVolumeCount int32, minFreeSpace util.MinFreeSpace, idxDir string, diskType types.DiskType) *DiskLocation {
 	glog.V(4).Infof("Added new Disk %s: maxVolumes=%d", dir, maxVolumeCount)
->>>>>>> 33964fa2
 	dir = util.ResolvePath(dir)
 	if idxDir == "" {
 		idxDir = dir
