--- conflicted
+++ resolved
@@ -68,14 +68,10 @@
 	}
 
 	var index int
-<<<<<<< HEAD
 	if size.IsValid() {
 		index, err = n.readNeedleDataVersion2NonData(metaSlice)
 	}
 
-=======
-	index, err = n.readNeedleDataVersion2NonData(metaSlice)
->>>>>>> 8241c9a8
 	n.Checksum = CRC(util.BytesToUint32(metaSlice[index : index+NeedleChecksumSize]))
 	if version == Version3 {
 		n.AppendAtNs = util.BytesToUint64(metaSlice[index+NeedleChecksumSize : index+NeedleChecksumSize+TimestampSize])
