package storage

import (
	"encoding/json"
	"fmt"
	"io/ioutil"
	"mime"
	"net/http"
	"path"
	"strconv"
	"strings"
	"time"

	"github.com/chrislusf/seaweedfs/weed/glog"
	"github.com/chrislusf/seaweedfs/weed/images"
	"github.com/chrislusf/seaweedfs/weed/operation"
	. "github.com/chrislusf/seaweedfs/weed/storage/types"
)

const (
	NeedleChecksumSize = 4
	PairNamePrefix     = "Seaweed-"
)

/*
* A Needle means a uploaded and stored file.
* Needle file size is limited to 4GB for now.
 */
type Needle struct {
	Cookie Cookie   `comment:"random number to mitigate brute force lookups"`
	Id     NeedleId `comment:"needle id"`
	Size   uint32   `comment:"sum of DataSize,Data,NameSize,Name,MimeSize,Mime"`

	DataSize     uint32 `comment:"Data size"` //version2
	Data         []byte `comment:"The actual file data"`
	Flags        byte   `comment:"boolean flags"`          //version2
	NameSize     uint8                                     //version2
	Name         []byte `comment:"maximum 256 characters"` //version2
	MimeSize     uint8                                     //version2
	Mime         []byte `comment:"maximum 256 characters"` //version2
	PairsSize    uint16                                    //version2
	Pairs        []byte `comment:"additional name value pairs, json format, maximum 64kB"`
	LastModified uint64 //only store LastModifiedBytesLength bytes, which is 5 bytes to disk
	Ttl          *TTL

	Checksum CRC    `comment:"CRC32 to check integrity"`
	Padding  []byte `comment:"Aligned to 8 bytes"`
}

func (n *Needle) String() (str string) {
	str = fmt.Sprintf("Cookie:%d, Id:%d, Size:%d, DataSize:%d, Name: %s, Mime: %s", n.Cookie, n.Id, n.Size, n.DataSize, n.Name, n.Mime)
	return
}

func ParseUpload(r *http.Request) (
	fileName string, data []byte, mimeType string, pairMap map[string]string, isGzipped bool,
	modifiedTime uint64, ttl *TTL, isChunkedFile bool, e error) {
	pairMap = make(map[string]string)
	for k, v := range r.Header {
		if len(v) > 0 && strings.HasPrefix(k, PairNamePrefix) {
			pairMap[k] = v[0]
		}
	}

	form, fe := r.MultipartReader()
	if fe != nil {
		glog.V(0).Infoln("MultipartReader [ERROR]", fe)
		e = fe
		return
	}

	//first multi-part item
	part, fe := form.NextPart()
	if fe != nil {
		glog.V(0).Infoln("Reading Multi part [ERROR]", fe)
		e = fe
		return
	}

	fileName = part.FileName()
	if fileName != "" {
		fileName = path.Base(fileName)
	}

	data, e = ioutil.ReadAll(part)
	if e != nil {
		glog.V(0).Infoln("Reading Content [ERROR]", e)
		return
	}

	//if the filename is empty string, do a search on the other multi-part items
	for fileName == "" {
		part2, fe := form.NextPart()
		if fe != nil {
			break // no more or on error, just safely break
		}

		fName := part2.FileName()

		//found the first <file type> multi-part has filename
		if fName != "" {
			data2, fe2 := ioutil.ReadAll(part2)
			if fe2 != nil {
				glog.V(0).Infoln("Reading Content [ERROR]", fe2)
				e = fe2
				return
			}

			//update
			data = data2
			fileName = path.Base(fName)
			break
		}
	}

	isChunkedFile, _ = strconv.ParseBool(r.FormValue("cm"))

	if !isChunkedFile {

		dotIndex := strings.LastIndex(fileName, ".")
		ext, mtype := "", ""
		if dotIndex > 0 {
			ext = strings.ToLower(fileName[dotIndex:])
			mtype = mime.TypeByExtension(ext)
		}
		contentType := part.Header.Get("Content-Type")
		if contentType != "" && mtype != contentType {
			mimeType = contentType //only return mime type if not deductable
			mtype = contentType
		}

		if part.Header.Get("Content-Encoding") == "gzip" {
			isGzipped = true
		} else if operation.IsGzippable(ext, mtype) {
			if data, e = operation.GzipData(data); e != nil {
				return
			}
			isGzipped = true
		}
		if ext == ".gz" {
			if strings.HasSuffix(fileName, ".css.gz") ||
				strings.HasSuffix(fileName, ".html.gz") ||
				strings.HasSuffix(fileName, ".txt.gz") ||
				strings.HasSuffix(fileName, ".js.gz") {
				fileName = fileName[:len(fileName)-3]
				isGzipped = true
			}
		}
	}
	modifiedTime, _ = strconv.ParseUint(r.FormValue("ts"), 10, 64)
	ttl, _ = ReadTTL(r.FormValue("ttl"))

	return
}
func NewNeedle(r *http.Request, fixJpgOrientation bool) (n *Needle, e error) {
	var pairMap map[string]string
	fname, mimeType, isGzipped, isChunkedFile := "", "", false, false
	n = new(Needle)
	fname, n.Data, mimeType, pairMap, isGzipped, n.LastModified, n.Ttl, isChunkedFile, e = ParseUpload(r)
	if e != nil {
		return
	}
	if len(fname) < 256 {
		n.Name = []byte(fname)
		n.SetHasName()
	}
	if len(mimeType) < 256 {
		n.Mime = []byte(mimeType)
		n.SetHasMime()
	}
	if len(pairMap) != 0 {
		trimmedPairMap := make(map[string]string)
		for k, v := range pairMap {
			trimmedPairMap[k[len(PairNamePrefix):]] = v
		}

		pairs, _ := json.Marshal(trimmedPairMap)
		if len(pairs) < 65536 {
			n.Pairs = pairs
			n.PairsSize = uint16(len(pairs))
			n.SetHasPairs()
		}
	}
	if isGzipped {
		n.SetGzipped()
	}
	if n.LastModified == 0 {
		n.LastModified = uint64(time.Now().Unix())
	}
	n.SetHasLastModifiedDate()
	if n.Ttl != EMPTY_TTL {
		n.SetHasTtl()
	}

	if isChunkedFile {
		n.SetIsChunkManifest()
	}

	if fixJpgOrientation {
		loweredName := strings.ToLower(fname)
		if mimeType == "image/jpeg" || strings.HasSuffix(loweredName, ".jpg") || strings.HasSuffix(loweredName, ".jpeg") {
			n.Data = images.FixJpgOrientation(n.Data)
		}
	}

	n.Checksum = NewCRC(n.Data)

	commaSep := strings.LastIndex(r.URL.Path, ",")
	dotSep := strings.LastIndex(r.URL.Path, ".")
	fid := r.URL.Path[commaSep+1:]
	if dotSep > 0 {
		fid = r.URL.Path[commaSep+1: dotSep]
	}

	e = n.ParsePath(fid)

	return
}
func (n *Needle) ParsePath(fid string) (err error) {
	length := len(fid)
	if length <= CookieSize*2 {
		return fmt.Errorf("Invalid fid: %s", fid)
	}
	delta := ""
	deltaIndex := strings.LastIndex(fid, "_")
	if deltaIndex > 0 {
		fid, delta = fid[0:deltaIndex], fid[deltaIndex+1:]
	}
	n.Id, n.Cookie, err = ParseNeedleIdCookie(fid)
	if err != nil {
		return err
	}
	if delta != "" {
		if d, e := strconv.ParseUint(delta, 10, 64); e == nil {
			n.Id += NeedleId(d)
		} else {
			return e
		}
	}
	return err
}

func ParseNeedleIdCookie(key_hash_string string) (NeedleId, Cookie, error) {
	if len(key_hash_string) <= CookieSize*2 {
		return 0, 0, fmt.Errorf("KeyHash is too short.")
	}
	if len(key_hash_string) > (NeedleIdSize+CookieSize)*2 {
		return 0, 0, fmt.Errorf("KeyHash is too long.")
	}
	split := len(key_hash_string) - CookieSize*2
	needleId, err := ParseNeedleId(key_hash_string[:split])
	if err != nil {
		return 0, 0, fmt.Errorf("Parse needleId error: %v", err)
	}
	cookie, err := ParseCookie(key_hash_string[split:])
	if err != nil {
		return 0, 0, fmt.Errorf("Parse cookie error: %v", err)
	}
<<<<<<< HEAD
	return needleId, cookie, nil
=======
	return key, uint32(hash), nil
}

func (n *Needle) LastModifiedString() string {
	return time.Unix(int64(n.LastModified), 0).Format("2006-01-02T15:04:05")
>>>>>>> efe2d305
}<|MERGE_RESOLUTION|>--- conflicted
+++ resolved
@@ -256,13 +256,9 @@
 	if err != nil {
 		return 0, 0, fmt.Errorf("Parse cookie error: %v", err)
 	}
-<<<<<<< HEAD
 	return needleId, cookie, nil
-=======
-	return key, uint32(hash), nil
 }
 
 func (n *Needle) LastModifiedString() string {
 	return time.Unix(int64(n.LastModified), 0).Format("2006-01-02T15:04:05")
->>>>>>> efe2d305
 }