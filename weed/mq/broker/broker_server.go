--- conflicted
+++ resolved
@@ -39,18 +39,11 @@
 func NewMessageBroker(option *MessageQueueBrokerOption, grpcDialOption grpc.DialOption) (mqBroker *MessageQueueBroker, err error) {
 
 	mqBroker = &MessageQueueBroker{
-<<<<<<< HEAD
-		option:         option,
-		grpcDialOption: grpcDialOption,
-		MasterClient:   wdclient.NewMasterClient(grpcDialOption, option.FilerGroup, cluster.BrokerType, pb.NewServerAddress(option.Ip, option.Port, 0), option.DataCenter, option.Rack, *pb.NewServiceDiscoveryFromMap(option.Masters)),
-		filers:         make(map[pb.ServerAddress]struct{}),
-=======
 		option:            option,
 		grpcDialOption:    grpcDialOption,
-		MasterClient:      wdclient.NewMasterClient(grpcDialOption, option.FilerGroup, cluster.BrokerType, pb.NewServerAddress(option.Ip, option.Port, 0), option.DataCenter, option.Rack, option.Masters),
+		MasterClient:   wdclient.NewMasterClient(grpcDialOption, option.FilerGroup, cluster.BrokerType, pb.NewServerAddress(option.Ip, option.Port, 0), option.DataCenter, option.Rack, *pb.NewServiceDiscoveryFromMap(option.Masters)),
 		filers:            make(map[pb.ServerAddress]struct{}),
 		localTopicManager: topic.NewLocalTopicManager(),
->>>>>>> 5251b4d5
 	}
 	mqBroker.MasterClient.SetOnPeerUpdateFn(mqBroker.OnBrokerUpdate)
 
