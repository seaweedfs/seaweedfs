package command

import (
	"context"
	"crypto/tls"
	"crypto/x509"
	"fmt"
	"net"
	"net/http"
	"os"
	"runtime"
	"sort"
	"strings"
	"time"

	"github.com/seaweedfs/seaweedfs/weed/filer"
	"github.com/seaweedfs/seaweedfs/weed/glog"
	"github.com/seaweedfs/seaweedfs/weed/pb"
	"github.com/seaweedfs/seaweedfs/weed/pb/filer_pb"
	"github.com/seaweedfs/seaweedfs/weed/security"
	weed_server "github.com/seaweedfs/seaweedfs/weed/server"
	stats_collect "github.com/seaweedfs/seaweedfs/weed/stats"
	"github.com/seaweedfs/seaweedfs/weed/util"
	"github.com/spf13/viper"
	"google.golang.org/grpc/credentials/tls/certprovider"
	"google.golang.org/grpc/credentials/tls/certprovider/pemfile"
	"google.golang.org/grpc/reflection"
	util_http "github.com/seaweedfs/seaweedfs/weed/util/http"
)

var (
	f                  FilerOptions
	filerStartS3       *bool
	filerS3Options     S3Options
	filerStartWebDav   *bool
	filerWebDavOptions WebDavOption
	filerStartIam      *bool
	filerIamOptions    IamOptions
)

type FilerOptions struct {
	masters                 *pb.ServerDiscovery
	mastersString           *string
	ip                      *string
	bindIp                  *string
	port                    *int
	portGrpc                *int
	publicPort              *int
	filerGroup              *string
	collection              *string
	defaultReplicaPlacement *string
	disableDirListing       *bool
	maxMB                   *int
	dirListingLimit         *int
	dataCenter              *string
	rack                    *string
	enableNotification      *bool
	disableHttp             *bool
	cipher                  *bool
	metricsHttpPort         *int
	saveToFilerLimit        *int
	defaultLevelDbDirectory *string
	concurrentUploadLimitMB *int
	debug                   *bool
	debugPort               *int
	localSocket             *string
	showUIDirectoryDelete   *bool
	downloadMaxMBps         *int
	diskType                *string
	allowedOrigins          *string
	exposeDirectoryData     *bool
<<<<<<< HEAD
	joinExistingFiler       *bool
	certProvider            certprovider.Provider
=======
>>>>>>> ac6fd36c
}

func init() {
	cmdFiler.Run = runFiler // break init cycle
	f.mastersString = cmdFiler.Flag.String("master", "localhost:9333", "comma-separated master servers or a single DNS SRV record of at least 1 master server, prepended with dnssrv+")
	f.filerGroup = cmdFiler.Flag.String("filerGroup", "", "share metadata with other filers in the same filerGroup")
	f.collection = cmdFiler.Flag.String("collection", "", "all data will be stored in this default collection")
	f.ip = cmdFiler.Flag.String("ip", util.DetectedHostAddress(), "filer server http listen ip address")
	f.bindIp = cmdFiler.Flag.String("ip.bind", "", "ip address to bind to. If empty, default to same as -ip option.")
	f.port = cmdFiler.Flag.Int("port", 8888, "filer server http listen port")
	f.portGrpc = cmdFiler.Flag.Int("port.grpc", 0, "filer server grpc listen port")
	f.publicPort = cmdFiler.Flag.Int("port.readonly", 0, "readonly port opened to public")
	f.defaultReplicaPlacement = cmdFiler.Flag.String("defaultReplicaPlacement", "", "default replication type. If not specified, use master setting.")
	f.disableDirListing = cmdFiler.Flag.Bool("disableDirListing", false, "turn off directory listing")
	f.maxMB = cmdFiler.Flag.Int("maxMB", 4, "split files larger than the limit")
	f.dirListingLimit = cmdFiler.Flag.Int("dirListLimit", 100000, "limit sub dir listing size")
	f.dataCenter = cmdFiler.Flag.String("dataCenter", "", "prefer to read and write to volumes in this data center")
	f.rack = cmdFiler.Flag.String("rack", "", "prefer to write to volumes in this rack")
	f.disableHttp = cmdFiler.Flag.Bool("disableHttp", false, "disable http request, only gRpc operations are allowed")
	f.cipher = cmdFiler.Flag.Bool("encryptVolumeData", false, "encrypt data on volume servers")
	f.metricsHttpPort = cmdFiler.Flag.Int("metricsPort", 0, "Prometheus metrics listen port")
	f.saveToFilerLimit = cmdFiler.Flag.Int("saveToFilerLimit", 0, "files smaller than this limit will be saved in filer store")
	f.defaultLevelDbDirectory = cmdFiler.Flag.String("defaultStoreDir", ".", "if filer.toml is empty, use an embedded filer store in the directory")
	f.concurrentUploadLimitMB = cmdFiler.Flag.Int("concurrentUploadLimitMB", 128, "limit total concurrent upload size")
	f.debug = cmdFiler.Flag.Bool("debug", false, "serves runtime profiling data, e.g., http://localhost:<debug.port>/debug/pprof/goroutine?debug=2")
	f.debugPort = cmdFiler.Flag.Int("debug.port", 6060, "http port for debugging")
	f.localSocket = cmdFiler.Flag.String("localSocket", "", "default to /tmp/seaweedfs-filer-<port>.sock")
	f.showUIDirectoryDelete = cmdFiler.Flag.Bool("ui.deleteDir", true, "enable filer UI show delete directory button")
	f.downloadMaxMBps = cmdFiler.Flag.Int("downloadMaxMBps", 0, "download max speed for each download request, in MB per second")
	f.diskType = cmdFiler.Flag.String("disk", "", "[hdd|ssd|<tag>] hard drive or solid state drive or any tag")
	f.allowedOrigins = cmdFiler.Flag.String("allowedOrigins", "*", "comma separated list of allowed origins")
	f.exposeDirectoryData = cmdFiler.Flag.Bool("exposeDirectoryData", true, "whether to return directory metadata and content in Filer UI")

	// start s3 on filer
	filerStartS3 = cmdFiler.Flag.Bool("s3", false, "whether to start S3 gateway")
	filerS3Options.port = cmdFiler.Flag.Int("s3.port", 8333, "s3 server http listen port")
	filerS3Options.portHttps = cmdFiler.Flag.Int("s3.port.https", 0, "s3 server https listen port")
	filerS3Options.portGrpc = cmdFiler.Flag.Int("s3.port.grpc", 0, "s3 server grpc listen port")
	filerS3Options.domainName = cmdFiler.Flag.String("s3.domainName", "", "suffix of the host name in comma separated list, {bucket}.{domainName}")
	filerS3Options.allowedOrigins = cmdFiler.Flag.String("s3.allowedOrigins", "*", "comma separated list of allowed origins")
	filerS3Options.dataCenter = cmdFiler.Flag.String("s3.dataCenter", "", "prefer to read and write to volumes in this data center")
	filerS3Options.tlsPrivateKey = cmdFiler.Flag.String("s3.key.file", "", "path to the TLS private key file")
	filerS3Options.tlsCertificate = cmdFiler.Flag.String("s3.cert.file", "", "path to the TLS certificate file")
	filerS3Options.config = cmdFiler.Flag.String("s3.config", "", "path to the config file")
	filerS3Options.auditLogConfig = cmdFiler.Flag.String("s3.auditLogConfig", "", "path to the audit log config file")
	filerS3Options.allowEmptyFolder = cmdFiler.Flag.Bool("s3.allowEmptyFolder", true, "allow empty folders")
	filerS3Options.allowDeleteBucketNotEmpty = cmdFiler.Flag.Bool("s3.allowDeleteBucketNotEmpty", true, "allow recursive deleting all entries along with bucket")
	filerS3Options.localSocket = cmdFiler.Flag.String("s3.localSocket", "", "default to /tmp/seaweedfs-s3-<port>.sock")

	// start webdav on filer
	filerStartWebDav = cmdFiler.Flag.Bool("webdav", false, "whether to start webdav gateway")
	filerWebDavOptions.port = cmdFiler.Flag.Int("webdav.port", 7333, "webdav server http listen port")
	filerWebDavOptions.collection = cmdFiler.Flag.String("webdav.collection", "", "collection to create the files")
	filerWebDavOptions.replication = cmdFiler.Flag.String("webdav.replication", "", "replication to create the files")
	filerWebDavOptions.disk = cmdFiler.Flag.String("webdav.disk", "", "[hdd|ssd|<tag>] hard drive or solid state drive or any tag")
	filerWebDavOptions.tlsPrivateKey = cmdFiler.Flag.String("webdav.key.file", "", "path to the TLS private key file")
	filerWebDavOptions.tlsCertificate = cmdFiler.Flag.String("webdav.cert.file", "", "path to the TLS certificate file")
	filerWebDavOptions.cacheDir = cmdFiler.Flag.String("webdav.cacheDir", os.TempDir(), "local cache directory for file chunks")
	filerWebDavOptions.cacheSizeMB = cmdFiler.Flag.Int64("webdav.cacheCapacityMB", 0, "local cache capacity in MB")
	filerWebDavOptions.filerRootPath = cmdFiler.Flag.String("webdav.filer.path", "/", "use this remote path from filer server")

	// start iam on filer
	filerStartIam = cmdFiler.Flag.Bool("iam", false, "whether to start IAM service")
	filerIamOptions.ip = cmdFiler.Flag.String("iam.ip", *f.ip, "iam server http listen ip address")
	filerIamOptions.port = cmdFiler.Flag.Int("iam.port", 8111, "iam server http listen port")
}

func filerLongDesc() string {
	desc := `start a file server which accepts REST operation for any files.

	//create or overwrite the file, the directories /path/to will be automatically created
	POST /path/to/file
	//get the file content
	GET /path/to/file
	//create or overwrite the file, the filename in the multipart request will be used
	POST /path/to/
	//return a json format subdirectory and files listing
	GET /path/to/

	The configuration file "filer.toml" is read from ".", "$HOME/.seaweedfs/", "/usr/local/etc/seaweedfs/", or "/etc/seaweedfs/", in that order.
	If the "filer.toml" is not found, an embedded filer store will be created under "-defaultStoreDir".

	The example filer.toml configuration file can be generated by "weed scaffold -config=filer"

Supported Filer Stores:
`

	storeNames := make([]string, len(filer.Stores))
	for i, store := range filer.Stores {
		storeNames[i] = "\t" + store.GetName()
	}
	sort.Strings(storeNames)
	storeList := strings.Join(storeNames, "\n")
	return desc + storeList
}

var cmdFiler = &Command{
	UsageLine: "filer -port=8888 -master=<ip:port>[,<ip:port>]*",
	Short:     "start a file server that points to a master server, or a list of master servers",
	Long:      filerLongDesc(),
}

func runFiler(cmd *Command, args []string) bool {
	util_http.InitAllHttpClients()

	if *f.debug {
		go http.ListenAndServe(fmt.Sprintf(":%d", *f.debugPort), nil)
	}

	util.LoadConfiguration("security", false)

	go stats_collect.StartMetricsServer(*f.bindIp, *f.metricsHttpPort)

	filerAddress := pb.NewServerAddress(*f.ip, *f.port, *f.portGrpc).String()
	startDelay := time.Duration(2)
	if *filerStartS3 {
		filerS3Options.filer = &filerAddress
		filerS3Options.bindIp = f.bindIp
		filerS3Options.localFilerSocket = f.localSocket
		if *f.dataCenter != "" && *filerS3Options.dataCenter == "" {
			filerS3Options.dataCenter = f.dataCenter
		}
		go func(delay time.Duration) {
			time.Sleep(delay * time.Second)
			filerS3Options.startS3Server()
		}(startDelay)
		startDelay++
	}

	if *filerStartWebDav {
		filerWebDavOptions.filer = &filerAddress

		if *filerWebDavOptions.disk == "" {
			filerWebDavOptions.disk = f.diskType
		}

		go func(delay time.Duration) {
			time.Sleep(delay * time.Second)
			filerWebDavOptions.startWebDav()
		}(startDelay)
		startDelay++
	}

	if *filerStartIam {
		filerIamOptions.filer = &filerAddress
		filerIamOptions.masters = f.mastersString
		go func(delay time.Duration) {
			time.Sleep(delay * time.Second)
			filerIamOptions.startIamServer()
		}(startDelay)
	}

	f.masters = pb.ServerAddresses(*f.mastersString).ToServiceDiscovery()

	f.startFiler()

	return true
}

// GetCertificateWithUpdate Auto refreshing TSL certificate
func (fo *FilerOptions) GetCertificateWithUpdate(*tls.ClientHelloInfo) (*tls.Certificate, error) {
	certs, err := fo.certProvider.KeyMaterial(context.Background())
	return &certs.Certs[0], err
}

func (fo *FilerOptions) startFiler() {

	defaultMux := http.NewServeMux()
	publicVolumeMux := defaultMux

	if *fo.publicPort != 0 {
		publicVolumeMux = http.NewServeMux()
	}
	if *fo.portGrpc == 0 {
		*fo.portGrpc = 10000 + *fo.port
	}
	if *fo.bindIp == "" {
		*fo.bindIp = *fo.ip
	}
	if *fo.allowedOrigins == "" {
		*fo.allowedOrigins = "*"
	}

	defaultLevelDbDirectory := util.ResolvePath(*fo.defaultLevelDbDirectory + "/filerldb2")

	filerAddress := pb.NewServerAddress(*fo.ip, *fo.port, *fo.portGrpc)

	fs, nfs_err := weed_server.NewFilerServer(defaultMux, publicVolumeMux, &weed_server.FilerOption{
		Masters:               fo.masters,
		FilerGroup:            *fo.filerGroup,
		Collection:            *fo.collection,
		DefaultReplication:    *fo.defaultReplicaPlacement,
		DisableDirListing:     *fo.disableDirListing,
		MaxMB:                 *fo.maxMB,
		DirListingLimit:       *fo.dirListingLimit,
		DataCenter:            *fo.dataCenter,
		Rack:                  *fo.rack,
		DefaultLevelDbDir:     defaultLevelDbDirectory,
		DisableHttp:           *fo.disableHttp,
		Host:                  filerAddress,
		Cipher:                *fo.cipher,
		SaveToFilerLimit:      int64(*fo.saveToFilerLimit),
		ConcurrentUploadLimit: int64(*fo.concurrentUploadLimitMB) * 1024 * 1024,
		ShowUIDirectoryDelete: *fo.showUIDirectoryDelete,
		DownloadMaxBytesPs:    int64(*fo.downloadMaxMBps) * 1024 * 1024,
		DiskType:              *fo.diskType,
		AllowedOrigins:        strings.Split(*fo.allowedOrigins, ","),
	})
	if nfs_err != nil {
		glog.Fatalf("Filer startup error: %v", nfs_err)
	}

	if *fo.publicPort != 0 {
		publicListeningAddress := util.JoinHostPort(*fo.bindIp, *fo.publicPort)
		glog.V(0).Infoln("Start Seaweed filer server", util.Version(), "public at", publicListeningAddress)
		publicListener, localPublicListener, e := util.NewIpAndLocalListeners(*fo.bindIp, *fo.publicPort, 0)
		if e != nil {
			glog.Fatalf("Filer server public listener error on port %d:%v", *fo.publicPort, e)
		}
		go func() {
			if e := http.Serve(publicListener, publicVolumeMux); e != nil {
				glog.Fatalf("Volume server fail to serve public: %v", e)
			}
		}()
		if localPublicListener != nil {
			go func() {
				if e := http.Serve(localPublicListener, publicVolumeMux); e != nil {
					glog.Errorf("Volume server fail to serve public: %v", e)
				}
			}()
		}
	}

	glog.V(0).Infof("Start Seaweed Filer %s at %s:%d", util.Version(), *fo.ip, *fo.port)
	filerListener, filerLocalListener, e := util.NewIpAndLocalListeners(
		*fo.bindIp, *fo.port,
		time.Duration(10)*time.Second,
	)
	if e != nil {
		glog.Fatalf("Filer listener error: %v", e)
	}

	// starting grpc server
	grpcPort := *fo.portGrpc
	grpcL, grpcLocalL, err := util.NewIpAndLocalListeners(*fo.bindIp, grpcPort, 0)
	if err != nil {
		glog.Fatalf("failed to listen on grpc port %d: %v", grpcPort, err)
	}
	grpcS := pb.NewGrpcServer(security.LoadServerTLS(util.GetViper(), "grpc.filer"))
	filer_pb.RegisterSeaweedFilerServer(grpcS, fs)
	reflection.Register(grpcS)
	if grpcLocalL != nil {
		go grpcS.Serve(grpcLocalL)
	}
	go grpcS.Serve(grpcL)

	httpS := &http.Server{Handler: defaultMux}
	if runtime.GOOS != "windows" {
		localSocket := *fo.localSocket
		if localSocket == "" {
			localSocket = fmt.Sprintf("/tmp/seaweedfs-filer-%d.sock", *fo.port)
		}
		if err := os.Remove(localSocket); err != nil && !os.IsNotExist(err) {
			glog.Fatalf("Failed to remove %s, error: %s", localSocket, err.Error())
		}
		go func() {
			// start on local unix socket
			filerSocketListener, err := net.Listen("unix", localSocket)
			if err != nil {
				glog.Fatalf("Failed to listen on %s: %v", localSocket, err)
			}
			httpS.Serve(filerSocketListener)
		}()
	}

	if viper.GetString("https.filer.key") != "" {
		certFile := viper.GetString("https.filer.cert")
		keyFile := viper.GetString("https.filer.key")
		caCertFile := viper.GetString("https.filer.ca")
		disbaleTlsVerifyClientCert := viper.GetBool("https.filer.disbale_tls_verify_client_cert")

		pemfileOptions := pemfile.Options{
			CertFile:        certFile,
			KeyFile:         keyFile,
			RefreshDuration: security.CredRefreshingInterval,
		}
		if fo.certProvider, err = pemfile.NewProvider(pemfileOptions); err != nil {
			glog.Fatalf("pemfile.NewProvider(%v) failed: %v", pemfileOptions, err)
		}

		caCertPool := x509.NewCertPool()
		if caCertFile != "" {
			caCertFile, err := os.ReadFile(caCertFile)
			if err != nil {
				glog.Fatalf("error reading CA certificate: %v", err)
			}
			caCertPool.AppendCertsFromPEM(caCertFile)
		}

		clientAuth := tls.NoClientCert
		if !disbaleTlsVerifyClientCert {
			clientAuth = tls.RequireAndVerifyClientCert
		}

		httpS.TLSConfig = &tls.Config{
			GetCertificate: fo.GetCertificateWithUpdate,
			ClientAuth:     clientAuth,
			ClientCAs:      caCertPool,
		}

		if filerLocalListener != nil {
			go func() {
				if err := httpS.ServeTLS(filerLocalListener, "", ""); err != nil {
					glog.Errorf("Filer Fail to serve: %v", e)
				}
			}()
		}
		if err := httpS.ServeTLS(filerListener, "", ""); err != nil {
			glog.Fatalf("Filer Fail to serve: %v", e)
		}
	} else {
		if filerLocalListener != nil {
			go func() {
				if err := httpS.Serve(filerLocalListener); err != nil {
					glog.Errorf("Filer Fail to serve: %v", e)
				}
			}()
		}
		if err := httpS.Serve(filerListener); err != nil {
			glog.Fatalf("Filer Fail to serve: %v", e)
		}
	}
}<|MERGE_RESOLUTION|>--- conflicted
+++ resolved
@@ -69,11 +69,8 @@
 	diskType                *string
 	allowedOrigins          *string
 	exposeDirectoryData     *bool
-<<<<<<< HEAD
 	joinExistingFiler       *bool
 	certProvider            certprovider.Provider
-=======
->>>>>>> ac6fd36c
 }
 
 func init() {
