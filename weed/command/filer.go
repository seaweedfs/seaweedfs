package command

import (
	"context"
	"crypto/tls"
	"crypto/x509"
	"fmt"
	"net"
	"net/http"
	"os"
	"runtime"
	"sort"
	"strings"
	"time"

	"github.com/seaweedfs/seaweedfs/weed/filer"
	"github.com/seaweedfs/seaweedfs/weed/glog"
	"github.com/seaweedfs/seaweedfs/weed/pb"
	"github.com/seaweedfs/seaweedfs/weed/pb/filer_pb"
	"github.com/seaweedfs/seaweedfs/weed/security"
	weed_server "github.com/seaweedfs/seaweedfs/weed/server"
	stats_collect "github.com/seaweedfs/seaweedfs/weed/stats"
	"github.com/seaweedfs/seaweedfs/weed/util"
	"github.com/spf13/viper"
	"google.golang.org/grpc/credentials/tls/certprovider"
	"google.golang.org/grpc/credentials/tls/certprovider/pemfile"
	"google.golang.org/grpc/reflection"
)

var (
	f                  FilerOptions
	filerStartS3       *bool
	filerS3Options     S3Options
	filerStartWebDav   *bool
	filerWebDavOptions WebDavOption
	filerStartIam      *bool
	filerIamOptions    IamOptions
)

type FilerOptions struct {
	masters                 *pb.ServerDiscovery
	mastersString           *string
	ip                      *string
	bindIp                  *string
	port                    *int
	portGrpc                *int
	publicPort              *int
	filerGroup              *string
	collection              *string
	defaultReplicaPlacement *string
	disableDirListing       *bool
	maxMB                   *int
	dirListingLimit         *int
	dataCenter              *string
	rack                    *string
	enableNotification      *bool
	disableHttp             *bool
	cipher                  *bool
	metricsHttpPort         *int
	metricsHttpIp           *string
	saveToFilerLimit        *int
	defaultLevelDbDirectory *string
	concurrentUploadLimitMB *int
	debug                   *bool
	debugPort               *int
	localSocket             *string
	showUIDirectoryDelete   *bool
	downloadMaxMBps         *int
	diskType                *string
	allowedOrigins          *string
	exposeDirectoryData     *bool
<<<<<<< HEAD
	username                *string
	password                *string
	joinExistingFiler       *bool
=======
	certProvider            certprovider.Provider
>>>>>>> 33964fa2
}

func init() {
	cmdFiler.Run = runFiler // break init cycle
	f.mastersString = cmdFiler.Flag.String("master", "localhost:9333", "comma-separated master servers or a single DNS SRV record of at least 1 master server, prepended with dnssrv+")
	f.filerGroup = cmdFiler.Flag.String("filerGroup", "", "share metadata with other filers in the same filerGroup")
	f.collection = cmdFiler.Flag.String("collection", "", "all data will be stored in this default collection")
	f.ip = cmdFiler.Flag.String("ip", util.DetectedHostAddress(), "filer server http listen ip address")
	f.bindIp = cmdFiler.Flag.String("ip.bind", "", "ip address to bind to. If empty, default to same as -ip option.")
	f.port = cmdFiler.Flag.Int("port", 8888, "filer server http listen port")
	f.portGrpc = cmdFiler.Flag.Int("port.grpc", 0, "filer server grpc listen port")
	f.publicPort = cmdFiler.Flag.Int("port.readonly", 0, "readonly port opened to public")
	f.defaultReplicaPlacement = cmdFiler.Flag.String("defaultReplicaPlacement", "", "default replication type. If not specified, use master setting.")
	f.disableDirListing = cmdFiler.Flag.Bool("disableDirListing", false, "turn off directory listing")
	f.maxMB = cmdFiler.Flag.Int("maxMB", 4, "split files larger than the limit")
	f.dirListingLimit = cmdFiler.Flag.Int("dirListLimit", 100000, "limit sub dir listing size")
	f.dataCenter = cmdFiler.Flag.String("dataCenter", "", "prefer to read and write to volumes in this data center")
	f.rack = cmdFiler.Flag.String("rack", "", "prefer to write to volumes in this rack")
	f.disableHttp = cmdFiler.Flag.Bool("disableHttp", false, "disable http request, only gRpc operations are allowed")
	f.cipher = cmdFiler.Flag.Bool("encryptVolumeData", false, "encrypt data on volume servers")
	f.metricsHttpPort = cmdFiler.Flag.Int("metricsPort", 0, "Prometheus metrics listen port")
	f.metricsHttpIp = cmdFiler.Flag.String("metricsIp", "", "metrics listen ip. If empty, default to same as -ip.bind option.")
	f.saveToFilerLimit = cmdFiler.Flag.Int("saveToFilerLimit", 0, "files smaller than this limit will be saved in filer store")
	f.defaultLevelDbDirectory = cmdFiler.Flag.String("defaultStoreDir", ".", "if filer.toml is empty, use an embedded filer store in the directory")
	f.concurrentUploadLimitMB = cmdFiler.Flag.Int("concurrentUploadLimitMB", 128, "limit total concurrent upload size")
	f.debug = cmdFiler.Flag.Bool("debug", false, "serves runtime profiling data, e.g., http://localhost:<debug.port>/debug/pprof/goroutine?debug=2")
	f.debugPort = cmdFiler.Flag.Int("debug.port", 6060, "http port for debugging")
	f.localSocket = cmdFiler.Flag.String("localSocket", "", "default to /tmp/seaweedfs-filer-<port>.sock")
	f.showUIDirectoryDelete = cmdFiler.Flag.Bool("ui.deleteDir", true, "enable filer UI show delete directory button")
	f.downloadMaxMBps = cmdFiler.Flag.Int("downloadMaxMBps", 0, "download max speed for each download request, in MB per second")
	f.diskType = cmdFiler.Flag.String("disk", "", "[hdd|ssd|<tag>] hard drive or solid state drive or any tag")
	f.allowedOrigins = cmdFiler.Flag.String("allowedOrigins", "*", "comma separated list of allowed origins")
	f.exposeDirectoryData = cmdFiler.Flag.Bool("exposeDirectoryData", true, "whether to return directory metadata and content in Filer UI")
	f.username = cmdFiler.Flag.String("username", "", "username for basic authentication")
	f.password = cmdFiler.Flag.String("password", "", "password for basic authentication")
	f.joinExistingFiler = cmdFiler.Flag.Bool("joinExistingFiler", false, "enable if new filer wants to join existing cluster")

	// start s3 on filer
	filerStartS3 = cmdFiler.Flag.Bool("s3", false, "whether to start S3 gateway")
	filerS3Options.port = cmdFiler.Flag.Int("s3.port", 8333, "s3 server http listen port")
	filerS3Options.portHttps = cmdFiler.Flag.Int("s3.port.https", 0, "s3 server https listen port")
	filerS3Options.portGrpc = cmdFiler.Flag.Int("s3.port.grpc", 0, "s3 server grpc listen port")
	filerS3Options.domainName = cmdFiler.Flag.String("s3.domainName", "", "suffix of the host name in comma separated list, {bucket}.{domainName}")
	filerS3Options.allowedOrigins = cmdFiler.Flag.String("s3.allowedOrigins", "*", "comma separated list of allowed origins")
	filerS3Options.dataCenter = cmdFiler.Flag.String("s3.dataCenter", "", "prefer to read and write to volumes in this data center")
	filerS3Options.tlsPrivateKey = cmdFiler.Flag.String("s3.key.file", "", "path to the TLS private key file")
	filerS3Options.tlsCertificate = cmdFiler.Flag.String("s3.cert.file", "", "path to the TLS certificate file")
	filerS3Options.config = cmdFiler.Flag.String("s3.config", "", "path to the config file")
	filerS3Options.auditLogConfig = cmdFiler.Flag.String("s3.auditLogConfig", "", "path to the audit log config file")
	filerS3Options.allowEmptyFolder = cmdFiler.Flag.Bool("s3.allowEmptyFolder", true, "allow empty folders")
	filerS3Options.allowDeleteBucketNotEmpty = cmdFiler.Flag.Bool("s3.allowDeleteBucketNotEmpty", true, "allow recursive deleting all entries along with bucket")
	filerS3Options.localSocket = cmdFiler.Flag.String("s3.localSocket", "", "default to /tmp/seaweedfs-s3-<port>.sock")

	// start webdav on filer
	filerStartWebDav = cmdFiler.Flag.Bool("webdav", false, "whether to start webdav gateway")
	filerWebDavOptions.port = cmdFiler.Flag.Int("webdav.port", 7333, "webdav server http listen port")
	filerWebDavOptions.collection = cmdFiler.Flag.String("webdav.collection", "", "collection to create the files")
	filerWebDavOptions.replication = cmdFiler.Flag.String("webdav.replication", "", "replication to create the files")
	filerWebDavOptions.disk = cmdFiler.Flag.String("webdav.disk", "", "[hdd|ssd|<tag>] hard drive or solid state drive or any tag")
	filerWebDavOptions.tlsPrivateKey = cmdFiler.Flag.String("webdav.key.file", "", "path to the TLS private key file")
	filerWebDavOptions.tlsCertificate = cmdFiler.Flag.String("webdav.cert.file", "", "path to the TLS certificate file")
	filerWebDavOptions.cacheDir = cmdFiler.Flag.String("webdav.cacheDir", os.TempDir(), "local cache directory for file chunks")
	filerWebDavOptions.cacheSizeMB = cmdFiler.Flag.Int64("webdav.cacheCapacityMB", 0, "local cache capacity in MB")
	filerWebDavOptions.filerRootPath = cmdFiler.Flag.String("webdav.filer.path", "/", "use this remote path from filer server")

	// start iam on filer
	filerStartIam = cmdFiler.Flag.Bool("iam", false, "whether to start IAM service")
	filerIamOptions.ip = cmdFiler.Flag.String("iam.ip", *f.ip, "iam server http listen ip address")
	filerIamOptions.port = cmdFiler.Flag.Int("iam.port", 8111, "iam server http listen port")
}

func filerLongDesc() string {
	desc := `start a file server which accepts REST operation for any files.

	//create or overwrite the file, the directories /path/to will be automatically created
	POST /path/to/file
	//get the file content
	GET /path/to/file
	//create or overwrite the file, the filename in the multipart request will be used
	POST /path/to/
	//return a json format subdirectory and files listing
	GET /path/to/

	The configuration file "filer.toml" is read from ".", "$HOME/.seaweedfs/", "/usr/local/etc/seaweedfs/", or "/etc/seaweedfs/", in that order.
	If the "filer.toml" is not found, an embedded filer store will be created under "-defaultStoreDir".

	The example filer.toml configuration file can be generated by "weed scaffold -config=filer"

Supported Filer Stores:
`

	storeNames := make([]string, len(filer.Stores))
	for i, store := range filer.Stores {
		storeNames[i] = "\t" + store.GetName()
	}
	sort.Strings(storeNames)
	storeList := strings.Join(storeNames, "\n")
	return desc + storeList
}

var cmdFiler = &Command{
	UsageLine: "filer -port=8888 -master=<ip:port>[,<ip:port>]*",
	Short:     "start a file server that points to a master server, or a list of master servers",
	Long:      filerLongDesc(),
}

func runFiler(cmd *Command, args []string) bool {
	if *f.debug {
		go http.ListenAndServe(fmt.Sprintf(":%d", *f.debugPort), nil)
	}

	util.LoadConfiguration("security", false)

	switch {
	case *f.metricsHttpIp != "":
		// noting to do, use f.metricsHttpIp
	case *f.bindIp != "":
		*f.metricsHttpIp = *f.bindIp
	case *f.ip != "":
		*f.metricsHttpIp = *f.ip
	}
	go stats_collect.StartMetricsServer(*f.metricsHttpIp, *f.metricsHttpPort)

	filerAddress := pb.NewServerAddress(*f.ip, *f.port, *f.portGrpc).String()
	startDelay := time.Duration(2)
	if *filerStartS3 {
		filerS3Options.filer = &filerAddress
		filerS3Options.bindIp = f.bindIp
		filerS3Options.localFilerSocket = f.localSocket
		if *f.dataCenter != "" && *filerS3Options.dataCenter == "" {
			filerS3Options.dataCenter = f.dataCenter
		}
		go func(delay time.Duration) {
			time.Sleep(delay * time.Second)
			filerS3Options.startS3Server()
		}(startDelay)
		startDelay++
	}

	if *filerStartWebDav {
		filerWebDavOptions.filer = &filerAddress

		if *filerWebDavOptions.disk == "" {
			filerWebDavOptions.disk = f.diskType
		}

		go func(delay time.Duration) {
			time.Sleep(delay * time.Second)
			filerWebDavOptions.startWebDav()
		}(startDelay)
		startDelay++
	}

	if *filerStartIam {
		filerIamOptions.filer = &filerAddress
		filerIamOptions.masters = f.mastersString
		go func(delay time.Duration) {
			time.Sleep(delay * time.Second)
			filerIamOptions.startIamServer()
		}(startDelay)
	}

	f.masters = pb.ServerAddresses(*f.mastersString).ToServiceDiscovery()

	f.startFiler()

	return true
}

// GetCertificateWithUpdate Auto refreshing TSL certificate
func (fo *FilerOptions) GetCertificateWithUpdate(*tls.ClientHelloInfo) (*tls.Certificate, error) {
	certs, err := fo.certProvider.KeyMaterial(context.Background())
	return &certs.Certs[0], err
}

func (fo *FilerOptions) startFiler() {

	defaultMux := http.NewServeMux()
	publicVolumeMux := defaultMux

	if *fo.publicPort != 0 {
		publicVolumeMux = http.NewServeMux()
	}
	if *fo.portGrpc == 0 {
		*fo.portGrpc = 10000 + *fo.port
	}
	if *fo.bindIp == "" {
		*fo.bindIp = *fo.ip
	}
	if *fo.allowedOrigins == "" {
		*fo.allowedOrigins = "*"
	}

	defaultLevelDbDirectory := util.ResolvePath(*fo.defaultLevelDbDirectory + "/filerldb2")

	filerAddress := pb.NewServerAddress(*fo.ip, *fo.port, *fo.portGrpc)

	fs, nfs_err := weed_server.NewFilerServer(defaultMux, publicVolumeMux, &weed_server.FilerOption{
		Masters:               fo.masters,
		FilerGroup:            *fo.filerGroup,
		Collection:            *fo.collection,
		DefaultReplication:    *fo.defaultReplicaPlacement,
		DisableDirListing:     *fo.disableDirListing,
		MaxMB:                 *fo.maxMB,
		DirListingLimit:       *fo.dirListingLimit,
		DataCenter:            *fo.dataCenter,
		Rack:                  *fo.rack,
		DefaultLevelDbDir:     defaultLevelDbDirectory,
		DisableHttp:           *fo.disableHttp,
		Host:                  filerAddress,
		Cipher:                *fo.cipher,
		SaveToFilerLimit:      int64(*fo.saveToFilerLimit),
		ConcurrentUploadLimit: int64(*fo.concurrentUploadLimitMB) * 1024 * 1024,
		ShowUIDirectoryDelete: *fo.showUIDirectoryDelete,
		DownloadMaxBytesPs:    int64(*fo.downloadMaxMBps) * 1024 * 1024,
		DiskType:              *fo.diskType,
		AllowedOrigins:        strings.Split(*fo.allowedOrigins, ","),
		Username:              *fo.username,
		Password:              *fo.password,
		JoinExistingFiler:     *fo.joinExistingFiler,
	})
	if nfs_err != nil {
		glog.Fatalf("Filer startup error: %v", nfs_err)
	}

	if *fo.publicPort != 0 {
		publicListeningAddress := util.JoinHostPort(*fo.bindIp, *fo.publicPort)
		glog.V(0).Infoln("Start Seaweed filer server", util.Version(), "public at", publicListeningAddress)
		publicListener, localPublicListener, e := util.NewIpAndLocalListeners(*fo.bindIp, *fo.publicPort, 0)
		if e != nil {
			glog.Fatalf("Filer server public listener error on port %d:%v", *fo.publicPort, e)
		}
		go func() {
			if e := http.Serve(publicListener, publicVolumeMux); e != nil {
				glog.Fatalf("Volume server fail to serve public: %v", e)
			}
		}()
		if localPublicListener != nil {
			go func() {
				if e := http.Serve(localPublicListener, publicVolumeMux); e != nil {
					glog.Errorf("Volume server fail to serve public: %v", e)
				}
			}()
		}
	}

	glog.V(0).Infof("Start Seaweed Filer %s at %s:%d", util.Version(), *fo.ip, *fo.port)
	filerListener, filerLocalListener, e := util.NewIpAndLocalListeners(
		*fo.bindIp, *fo.port,
		time.Duration(10)*time.Second,
	)
	if e != nil {
		glog.Fatalf("Filer listener error: %v", e)
	}

	// starting grpc server
	grpcPort := *fo.portGrpc
	grpcL, grpcLocalL, err := util.NewIpAndLocalListeners(*fo.bindIp, grpcPort, 0)
	if err != nil {
		glog.Fatalf("failed to listen on grpc port %d: %v", grpcPort, err)
	}
	grpcS := pb.NewGrpcServer(security.LoadServerTLS(util.GetViper(), "grpc.filer"))
	filer_pb.RegisterSeaweedFilerServer(grpcS, fs)
	reflection.Register(grpcS)
	if grpcLocalL != nil {
		go grpcS.Serve(grpcLocalL)
	}
	go grpcS.Serve(grpcL)

	httpS := &http.Server{Handler: defaultMux}
	if runtime.GOOS != "windows" {
		localSocket := *fo.localSocket
		if localSocket == "" {
			localSocket = fmt.Sprintf("/tmp/seaweedfs-filer-%d.sock", *fo.port)
		}
		if err := os.Remove(localSocket); err != nil && !os.IsNotExist(err) {
			glog.Fatalf("Failed to remove %s, error: %s", localSocket, err.Error())
		}
		go func() {
			// start on local unix socket
			filerSocketListener, err := net.Listen("unix", localSocket)
			if err != nil {
				glog.Fatalf("Failed to listen on %s: %v", localSocket, err)
			}
			httpS.Serve(filerSocketListener)
		}()
	}

	if viper.GetString("https.filer.key") != "" {
		certFile := viper.GetString("https.filer.cert")
		keyFile := viper.GetString("https.filer.key")
		caCertFile := viper.GetString("https.filer.ca")
		disbaleTlsVerifyClientCert := viper.GetBool("https.filer.disable_tls_verify_client_cert")

		pemfileOptions := pemfile.Options{
			CertFile:        certFile,
			KeyFile:         keyFile,
			RefreshDuration: security.CredRefreshingInterval,
		}
		if fo.certProvider, err = pemfile.NewProvider(pemfileOptions); err != nil {
			glog.Fatalf("pemfile.NewProvider(%v) failed: %v", pemfileOptions, err)
		}

		caCertPool := x509.NewCertPool()
		if caCertFile != "" {
			caCertFile, err := os.ReadFile(caCertFile)
			if err != nil {
				glog.Fatalf("error reading CA certificate: %v", err)
			}
			caCertPool.AppendCertsFromPEM(caCertFile)
		}

		clientAuth := tls.NoClientCert
		if !disbaleTlsVerifyClientCert {
			clientAuth = tls.RequireAndVerifyClientCert
		}

		httpS.TLSConfig = &tls.Config{
			GetCertificate: fo.GetCertificateWithUpdate,
			ClientAuth:     clientAuth,
			ClientCAs:      caCertPool,
		}

		if filerLocalListener != nil {
			go func() {
				if err := httpS.ServeTLS(filerLocalListener, "", ""); err != nil {
					glog.Errorf("Filer Fail to serve: %v", e)
				}
			}()
		}
		if err := httpS.ServeTLS(filerListener, "", ""); err != nil {
			glog.Fatalf("Filer Fail to serve: %v", e)
		}
	} else {
		if filerLocalListener != nil {
			go func() {
				if err := httpS.Serve(filerLocalListener); err != nil {
					glog.Errorf("Filer Fail to serve: %v", e)
				}
			}()
		}
		if err := httpS.Serve(filerListener); err != nil {
			glog.Fatalf("Filer Fail to serve: %v", e)
		}
	}
}<|MERGE_RESOLUTION|>--- conflicted
+++ resolved
@@ -69,13 +69,10 @@
 	diskType                *string
 	allowedOrigins          *string
 	exposeDirectoryData     *bool
-<<<<<<< HEAD
 	username                *string
 	password                *string
 	joinExistingFiler       *bool
-=======
 	certProvider            certprovider.Provider
->>>>>>> 33964fa2
 }
 
 func init() {
