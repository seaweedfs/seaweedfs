--- conflicted
+++ resolved
@@ -98,13 +98,9 @@
 	v.pprof = cmdVolume.Flag.Bool("pprof", false, "enable pprof http handlers. precludes --memprofile and --cpuprofile")
 	v.metricsHttpPort = cmdVolume.Flag.Int("metricsPort", 0, "Prometheus metrics listen port")
 	v.idxFolder = cmdVolume.Flag.String("dir.idx", "", "directory to store .idx files")
-<<<<<<< HEAD
 	v.enableTcp = cmdVolume.Flag.Bool("tcp", false, "<exprimental> enable tcp port")
 	v.enableIOUring = cmdVolume.Flag.Bool("iouring", false, "<exprimental> use io_uring")
 	v.ioUringEntries = cmdVolume.Flag.Int("iouringSize", 256, "<exprimental> io_uring entries")
-=======
-	v.enableTcp = cmdVolume.Flag.Bool("tcp", false, "<experimental> enable tcp port")
->>>>>>> 49ecb8d1
 }
 
 var cmdVolume = &Command{
