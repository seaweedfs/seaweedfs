--- conflicted
+++ resolved
@@ -136,11 +136,7 @@
 		return fmt.Errorf("read filer buckets path: %v", err)
 	}
 
-<<<<<<< HEAD
-	collectTsNs := time.Now().UnixNano()
-=======
 	collectCutoffFromAtNs := time.Now().UnixNano()
->>>>>>> 8241c9a8
 	// collect each volume file ids
 	for dataNodeId, volumeIdToVInfo := range dataNodeVolumeIdToVInfo {
 		for volumeId, vinfo := range volumeIdToVInfo {
@@ -167,11 +163,8 @@
 
 	if *c.findMissingChunksInFiler {
 		// collect all filer file ids and paths
-<<<<<<< HEAD
-		if err = c.collectFilerFileIdAndPaths(dataNodeVolumeIdToVInfo, tempFolder, writer, *findMissingChunksInFilerPath, *verbose, *purgeAbsent, collectTsNs); err != nil {
-=======
+
 		if err = c.collectFilerFileIdAndPaths(dataNodeVolumeIdToVInfo, *purgeAbsent, collectCutoffFromAtNs); err != nil {
->>>>>>> 8241c9a8
 			return fmt.Errorf("collectFilerFileIdAndPaths: %v", err)
 		}
 		for dataNodeId, volumeIdToVInfo := range dataNodeVolumeIdToVInfo {
@@ -194,16 +187,9 @@
 	return nil
 }
 
-<<<<<<< HEAD
-func (c *commandVolumeFsck) collectFilerFileIdAndPaths(dataNodeVolumeIdToVInfo map[string]map[uint32]VInfo, tempFolder string, writer io.Writer, filerPath string, verbose bool, purgeAbsent bool, collectTsNs int64) error {
-
-	if verbose {
-		fmt.Fprintf(writer, "checking each file from filer ...\n")
-=======
 func (c *commandVolumeFsck) collectFilerFileIdAndPaths(dataNodeVolumeIdToVInfo map[string]map[uint32]VInfo, purgeAbsent bool, cutoffFromAtNs int64) error {
 	if *c.verbose {
 		fmt.Fprintf(c.writer, "checking each file from filer path %s...\n", c.getCollectFilerFilePath())
->>>>>>> 8241c9a8
 	}
 
 	files := make(map[uint32]*os.File)
@@ -225,31 +211,10 @@
 		}
 	}()
 
-<<<<<<< HEAD
-	type Item struct {
-		vid     uint32
-		fileKey uint64
-		cookie  uint32
-		path    util.FullPath
-	}
-	return doTraverseBfsAndSaving(c.env, nil, filerPath, false, func(entry *filer_pb.FullEntry, outputChan chan interface{}) (err error) {
-		if verbose && entry.Entry.IsDirectory {
-			fmt.Fprintf(writer, "checking directory %s\n", util.NewFullPath(entry.Dir, entry.Entry.Name))
-		}
-		dataChunks, manifestChunks, resolveErr := filer.ResolveChunkManifest(filer.LookupFn(c.env), entry.Entry.Chunks, 0, math.MaxInt64)
-		if resolveErr != nil {
-			return nil
-		}
-		dataChunks = append(dataChunks, manifestChunks...)
-		for _, chunk := range dataChunks {
-			if chunk.Mtime > collectTsNs {
-				continue
-=======
 	return doTraverseBfsAndSaving(c.env, c.writer, c.getCollectFilerFilePath(), false,
 		func(entry *filer_pb.FullEntry, outputChan chan interface{}) (err error) {
 			if *c.verbose && entry.Entry.IsDirectory {
 				fmt.Fprintf(c.writer, "checking directory %s\n", util.NewFullPath(entry.Dir, entry.Entry.Name))
->>>>>>> 8241c9a8
 			}
 			dataChunks, manifestChunks, resolveErr := filer.ResolveChunkManifest(filer.LookupFn(c.env), entry.Entry.GetChunks(), 0, math.MaxInt64)
 			if resolveErr != nil {
