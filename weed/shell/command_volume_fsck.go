package shell

import (
	"bufio"
	"bytes"
	"context"
	"errors"
	"flag"
	"fmt"
	"github.com/seaweedfs/seaweedfs/weed/filer"
	"github.com/seaweedfs/seaweedfs/weed/operation"
	"github.com/seaweedfs/seaweedfs/weed/pb"
	"github.com/seaweedfs/seaweedfs/weed/pb/filer_pb"
	"github.com/seaweedfs/seaweedfs/weed/pb/master_pb"
	"github.com/seaweedfs/seaweedfs/weed/pb/volume_server_pb"
	"github.com/seaweedfs/seaweedfs/weed/storage"
	"github.com/seaweedfs/seaweedfs/weed/storage/idx"
	"github.com/seaweedfs/seaweedfs/weed/storage/needle"
	"github.com/seaweedfs/seaweedfs/weed/storage/needle_map"
	"github.com/seaweedfs/seaweedfs/weed/storage/types"
	"github.com/seaweedfs/seaweedfs/weed/util"
	"io"
	"io/ioutil"
	"math"
	"net/http"
	"net/url"
	"os"
	"path"
	"path/filepath"
<<<<<<< HEAD
	"strconv"
=======
>>>>>>> 4a483322
	"strings"
	"sync"
	"time"
)

func init() {
	Commands = append(Commands, &commandVolumeFsck{})
}

const (
	readbufferSize = 16
)

type commandVolumeFsck struct {
	env                      *CommandEnv
	writer                   io.Writer
	bucketsPath              string
	collection               *string
	volumeIds                map[uint32]bool
	tempFolder               string
	verbose                  *bool
	forcePurging             *bool
	findMissingChunksInFiler *bool
	verifyNeedle             *bool
}

func (c *commandVolumeFsck) Name() string {
	return "volume.fsck"
}

func (c *commandVolumeFsck) Help() string {
	return `check all volumes to find entries not used by the filer

	Important assumption!!!
		the system is all used by one filer.

	This command works this way:
	1. collect all file ids from all volumes, as set A
	2. collect all file ids from the filer, as set B
	3. find out the set A subtract B

	If -findMissingChunksInFiler is enabled, this works
	in a reverse way:
	1. collect all file ids from all volumes, as set A
	2. collect all file ids from the filer, as set B
	3. find out the set B subtract A

`
}

func (c *commandVolumeFsck) Do(args []string, commandEnv *CommandEnv, writer io.Writer) (err error) {

	fsckCommand := flag.NewFlagSet(c.Name(), flag.ContinueOnError)
	c.verbose = fsckCommand.Bool("v", false, "verbose mode")
	c.findMissingChunksInFiler = fsckCommand.Bool("findMissingChunksInFiler", false, "see \"help volume.fsck\"")
	c.collection = fsckCommand.String("collection", "", "the collection name")
	volumeIds := fsckCommand.String("volumeId", "", "comma separated the volume id")
	applyPurging := fsckCommand.Bool("reallyDeleteFromVolume", false, "<expert only!> after detection, delete missing data from volumes / delete missing file entries from filer. Currently this only works with default filerGroup.")
	c.forcePurging = fsckCommand.Bool("forcePurging", false, "delete missing data from volumes in one replica used together with applyPurging")
	purgeAbsent := fsckCommand.Bool("reallyDeleteFilerEntries", false, "<expert only!> delete missing file entries from filer if the corresponding volume is missing for any reason, please ensure all still existing/expected volumes are connected! used together with findMissingChunksInFiler")
	tempPath := fsckCommand.String("tempPath", path.Join(os.TempDir()), "path for temporary idx files")
	cutoffTimeAgo := fsckCommand.Duration("cutoffTimeAgo", 5*time.Minute, "only include entries  on volume servers before this cutoff time to check orphan chunks")
	c.verifyNeedle = fsckCommand.Bool("verifyNeedles", false, "check needles status from volume server")

	if err = fsckCommand.Parse(args); err != nil {
		return nil
	}

	if err = commandEnv.confirmIsLocked(args); err != nil {
		return
	}
	c.volumeIds = make(map[uint32]bool)
	if *volumeIds != "" {
		for _, volumeIdStr := range strings.Split(*volumeIds, ",") {
			if volumeIdInt, err := strconv.ParseUint(volumeIdStr, 10, 32); err == nil {
				c.volumeIds[uint32(volumeIdInt)] = true
			} else {
				return fmt.Errorf("parse volumeId string %s to int: %v", volumeIdStr, err)
			}
		}
	}
	c.env = commandEnv
	c.writer = writer

	c.bucketsPath, err = readFilerBucketsPath(commandEnv)
	if err != nil {
		return fmt.Errorf("read filer buckets path: %v", err)
	}

	// create a temp folder
	c.tempFolder, err = os.MkdirTemp(*tempPath, "sw_fsck")
	if err != nil {
		return fmt.Errorf("failed to create temp folder: %v", err)
	}
	if *c.verbose {
		fmt.Fprintf(c.writer, "working directory: %s\n", c.tempFolder)
	}
	defer os.RemoveAll(c.tempFolder)

	// collect all volume id locations
	dataNodeVolumeIdToVInfo, err := c.collectVolumeIds()
	if err != nil {
		return fmt.Errorf("failed to collect all volume locations: %v", err)
	}

	if err != nil {
		return fmt.Errorf("read filer buckets path: %v", err)
	}

	collectMtime := time.Now().UnixNano()
	// collect each volume file ids
	for dataNodeId, volumeIdToVInfo := range dataNodeVolumeIdToVInfo {
		for volumeId, vinfo := range volumeIdToVInfo {
			if len(c.volumeIds) > 0 {
				if _, ok := c.volumeIds[volumeId]; !ok {
					delete(volumeIdToVInfo, volumeId)
					continue
				}
			}
			if *c.collection != "" && vinfo.collection != *c.collection {
				delete(volumeIdToVInfo, volumeId)
				continue
			}
			cutoffFrom := time.Now().Add(-*cutoffTimeAgo).UnixNano()
			err = c.collectOneVolumeFileIds(dataNodeId, volumeId, vinfo, uint64(cutoffFrom))
			if err != nil {
				return fmt.Errorf("failed to collect file ids from volume %d on %s: %v", volumeId, vinfo.server, err)
			}
		}
		if *c.verbose {
			fmt.Fprintf(c.writer, "dn %+v filtred %d volumes and locations.\n", dataNodeId, len(dataNodeVolumeIdToVInfo[dataNodeId]))
		}
	}

	if *c.findMissingChunksInFiler {
		// collect all filer file ids and paths
		if err = c.collectFilerFileIdAndPaths(dataNodeVolumeIdToVInfo, *purgeAbsent, collectMtime); err != nil {
			return fmt.Errorf("collectFilerFileIdAndPaths: %v", err)
		}
		for dataNodeId, volumeIdToVInfo := range dataNodeVolumeIdToVInfo {
			// for each volume, check filer file ids
			if err = c.findFilerChunksMissingInVolumeServers(volumeIdToVInfo, dataNodeId, *applyPurging); err != nil {
				return fmt.Errorf("findFilerChunksMissingInVolumeServers: %v", err)
			}
		}
	} else {
		// collect all filer file ids
		if err = c.collectFilerFileIdAndPaths(dataNodeVolumeIdToVInfo, false, collectMtime); err != nil {
			return fmt.Errorf("failed to collect file ids from filer: %v", err)
		}
		// volume file ids subtract filer file ids
		if err = c.findExtraChunksInVolumeServers(dataNodeVolumeIdToVInfo, *applyPurging); err != nil {
			return fmt.Errorf("findExtraChunksInVolumeServers: %v", err)
		}
	}

	return nil
}

func (c *commandVolumeFsck) collectFilerFileIdAndPaths(dataNodeVolumeIdToVInfo map[string]map[uint32]VInfo, purgeAbsent bool, collectMtime int64) error {
	if *c.verbose {
		fmt.Fprintf(c.writer, "checking each file from filer path %s...\n", c.getCollectFilerFilePath())
	}

	files := make(map[uint32]*os.File)
	for _, volumeIdToServer := range dataNodeVolumeIdToVInfo {
		for vid := range volumeIdToServer {
			if _, ok := files[vid]; ok {
				continue
			}
			dst, openErr := os.OpenFile(getFilerFileIdFile(c.tempFolder, vid), os.O_WRONLY|os.O_CREATE|os.O_TRUNC, 0644)
			if openErr != nil {
				return fmt.Errorf("failed to create file %s: %v", getFilerFileIdFile(c.tempFolder, vid), openErr)
			}
			files[vid] = dst
		}
	}
	defer func() {
		for _, f := range files {
			f.Close()
		}
	}()

	return doTraverseBfsAndSaving(c.env, nil, c.getCollectFilerFilePath(), false,
		func(entry *filer_pb.FullEntry, outputChan chan interface{}) (err error) {
			if *c.verbose && entry.Entry.IsDirectory {
				fmt.Fprintf(c.writer, "checking directory %s\n", util.NewFullPath(entry.Dir, entry.Entry.Name))
			}
			dataChunks, manifestChunks, resolveErr := filer.ResolveChunkManifest(filer.LookupFn(c.env), entry.Entry.Chunks, 0, math.MaxInt64)
			if resolveErr != nil {
				return fmt.Errorf("failed to ResolveChunkManifest: %+v", resolveErr)
			}
			dataChunks = append(dataChunks, manifestChunks...)
			for _, chunk := range dataChunks {
				if chunk.ModifiedTsNs > collectMtime {
					continue
				}
				outputChan <- &Item{
					vid:     chunk.Fid.VolumeId,
					fileKey: chunk.Fid.FileKey,
					cookie:  chunk.Fid.Cookie,
					path:    util.NewFullPath(entry.Dir, entry.Entry.Name),
				}
			}
			return nil
		},
		func(outputChan chan interface{}) {
			buffer := make([]byte, readbufferSize)
			for item := range outputChan {
				i := item.(*Item)
				if f, ok := files[i.vid]; ok {
					util.Uint64toBytes(buffer, i.fileKey)
					util.Uint32toBytes(buffer[8:], i.cookie)
					util.Uint32toBytes(buffer[12:], uint32(len(i.path)))
					f.Write(buffer)
					f.Write([]byte(i.path))
				} else if *c.findMissingChunksInFiler && len(c.volumeIds) == 0 {
					fmt.Fprintf(c.writer, "%d,%x%08x %s volume not found\n", i.vid, i.fileKey, i.cookie, i.path)
					if purgeAbsent {
						fmt.Printf("deleting path %s after volume not found", i.path)
						c.httpDelete(i.path)
					}
				}
			}
		})
}

func (c *commandVolumeFsck) findFilerChunksMissingInVolumeServers(volumeIdToVInfo map[uint32]VInfo, dataNodeId string, applyPurging bool) error {

	for volumeId, vinfo := range volumeIdToVInfo {
		checkErr := c.oneVolumeFileIdsCheckOneVolume(dataNodeId, volumeId, applyPurging)
		if checkErr != nil {
			return fmt.Errorf("failed to collect file ids from volume %d on %s: %v", volumeId, vinfo.server, checkErr)
		}
	}
	return nil
}

func (c *commandVolumeFsck) findExtraChunksInVolumeServers(dataNodeVolumeIdToVInfo map[string]map[uint32]VInfo, applyPurging bool) error {

	var totalInUseCount, totalOrphanChunkCount, totalOrphanDataSize uint64
	volumeIdOrphanFileIds := make(map[uint32]map[string]bool)
	isSeveralReplicas := make(map[uint32]bool)
	isEcVolumeReplicas := make(map[uint32]bool)
	isReadOnlyReplicas := make(map[uint32]bool)
	serverReplicas := make(map[uint32][]pb.ServerAddress)
	for dataNodeId, volumeIdToVInfo := range dataNodeVolumeIdToVInfo {
		for volumeId, vinfo := range volumeIdToVInfo {
			inUseCount, orphanFileIds, orphanDataSize, checkErr := c.oneVolumeFileIdsSubtractFilerFileIds(dataNodeId, volumeId, &vinfo)
			if checkErr != nil {
				return fmt.Errorf("failed to collect file ids from volume %d on %s: %v", volumeId, vinfo.server, checkErr)
			}
			isSeveralReplicas[volumeId] = false
			if _, found := volumeIdOrphanFileIds[volumeId]; !found {
				volumeIdOrphanFileIds[volumeId] = make(map[string]bool)
			} else {
				isSeveralReplicas[volumeId] = true
			}
			for _, fid := range orphanFileIds {
				if isSeveralReplicas[volumeId] {
					if _, found := volumeIdOrphanFileIds[volumeId][fid]; !found {
						continue
					}
				}
				volumeIdOrphanFileIds[volumeId][fid] = isSeveralReplicas[volumeId]
			}

			totalInUseCount += inUseCount
			totalOrphanChunkCount += uint64(len(orphanFileIds))
			totalOrphanDataSize += orphanDataSize

			if *c.verbose {
				for _, fid := range orphanFileIds {
					fmt.Fprintf(c.writer, "%s:%s\n", vinfo.collection, fid)
				}
			}
			isEcVolumeReplicas[volumeId] = vinfo.isEcVolume
			if isReadOnly, found := isReadOnlyReplicas[volumeId]; !(found && isReadOnly) {
				isReadOnlyReplicas[volumeId] = vinfo.isReadOnly
			}
			serverReplicas[volumeId] = append(serverReplicas[volumeId], vinfo.server)
		}

		for volumeId, orphanReplicaFileIds := range volumeIdOrphanFileIds {
			if !(applyPurging && len(orphanReplicaFileIds) > 0) {
				continue
			}
			orphanFileIds := []string{}
			for fid, foundInAllReplicas := range orphanReplicaFileIds {
				if !isSeveralReplicas[volumeId] || *c.forcePurging || (isSeveralReplicas[volumeId] && foundInAllReplicas) {
					orphanFileIds = append(orphanFileIds, fid)
				}
			}
			if !(len(orphanFileIds) > 0) {
				continue
			}
			if *c.verbose {
				fmt.Fprintf(c.writer, "purging process for volume %d.\n", volumeId)
			}

			if isEcVolumeReplicas[volumeId] {
				fmt.Fprintf(c.writer, "skip purging for Erasure Coded volume %d.\n", volumeId)
				continue
			}
			for _, server := range serverReplicas[volumeId] {
				needleVID := needle.VolumeId(volumeId)

				if isReadOnlyReplicas[volumeId] {
					err := markVolumeWritable(c.env.option.GrpcDialOption, needleVID, server, true)
					if err != nil {
						return fmt.Errorf("mark volume %d read/write: %v", volumeId, err)
					}
					fmt.Fprintf(c.writer, "temporarily marked %d on server %v writable for forced purge\n", volumeId, server)
					defer markVolumeWritable(c.env.option.GrpcDialOption, needleVID, server, false)

					fmt.Fprintf(c.writer, "marked %d on server %v writable for forced purge\n", volumeId, server)
				}

				if *c.verbose {
					fmt.Fprintf(c.writer, "purging files from volume %d\n", volumeId)
				}

				if err := c.purgeFileIdsForOneVolume(volumeId, orphanFileIds); err != nil {
					return fmt.Errorf("purging volume %d: %v", volumeId, err)
				}
			}
		}
	}

	if !applyPurging {
		pct := float64(totalOrphanChunkCount*100) / (float64(totalOrphanChunkCount + totalInUseCount))
		fmt.Fprintf(c.writer, "\nTotal\t\tentries:%d\torphan:%d\t%.2f%%\t%dB\n",
			totalOrphanChunkCount+totalInUseCount, totalOrphanChunkCount, pct, totalOrphanDataSize)

		fmt.Fprintf(c.writer, "This could be normal if multiple filers or no filers are used.\n")
	}

	if totalOrphanChunkCount == 0 {
		fmt.Fprintf(c.writer, "no orphan data\n")
	}

	return nil
}

func (c *commandVolumeFsck) collectOneVolumeFileIds(dataNodeId string, volumeId uint32, vinfo VInfo, cutoffFrom uint64) error {

	if *c.verbose {
		fmt.Fprintf(c.writer, "collecting volume %d file ids from %s ...\n", volumeId, vinfo.server)
	}

	return operation.WithVolumeServerClient(false, vinfo.server, c.env.option.GrpcDialOption,
		func(volumeServerClient volume_server_pb.VolumeServerClient) error {
			ext := ".idx"
			if vinfo.isEcVolume {
				ext = ".ecx"
			}

			copyFileClient, err := volumeServerClient.CopyFile(context.Background(), &volume_server_pb.CopyFileRequest{
				VolumeId:                 volumeId,
				Ext:                      ext,
				CompactionRevision:       math.MaxUint32,
				StopOffset:               math.MaxInt64,
				Collection:               vinfo.collection,
				IsEcVolume:               vinfo.isEcVolume,
				IgnoreSourceFileNotFound: false,
			})
			if err != nil {
				return fmt.Errorf("failed to start copying volume %d%s: %v", volumeId, ext, err)
			}

			var buf bytes.Buffer
			for {
				resp, err := copyFileClient.Recv()
				if errors.Is(err, io.EOF) {
					break
				}
				if err != nil {
					return err
				}
				buf.Write(resp.FileContent)
			}
			if vinfo.isReadOnly == false {
				index, err := idx.FirstInvalidIndex(buf.Bytes(),
					func(key types.NeedleId, offset types.Offset, size types.Size) (bool, error) {
						resp, err := volumeServerClient.ReadNeedleMeta(context.Background(), &volume_server_pb.ReadNeedleMetaRequest{
							VolumeId: volumeId,
							NeedleId: uint64(key),
							Offset:   offset.ToActualOffset(),
							Size:     int32(size),
						})
						if err != nil {
							return false, fmt.Errorf("to read needle meta with id %d from volume %d with error %v", key, volumeId, err)
						}
						return resp.AppendAtNs <= cutoffFrom, nil
					})
				if err != nil {
					fmt.Fprintf(c.writer, "Failed to search for last valid index on volume %d with error %v", volumeId, err)
				} else {
					buf.Truncate(index * types.NeedleMapEntrySize)
				}
			}
			idxFilename := getVolumeFileIdFile(c.tempFolder, dataNodeId, volumeId)
			err = writeToFile(buf.Bytes(), idxFilename)
			if err != nil {
				return fmt.Errorf("failed to copy %d%s from %s: %v", volumeId, ext, vinfo.server, err)
			}

			return nil
		})

}

type Item struct {
	vid     uint32
	fileKey uint64
	cookie  uint32
	path    util.FullPath
}

func (c *commandVolumeFsck) readFilerFileIdFile(volumeId uint32, fn func(needleId types.NeedleId, itemPath util.FullPath)) error {
	fp, err := os.Open(getFilerFileIdFile(c.tempFolder, volumeId))
	if err != nil {
		return err
	}
	defer fp.Close()

	br := bufio.NewReader(fp)
	buffer := make([]byte, readbufferSize)
	var readSize int
	var readErr error
	item := &Item{vid: volumeId}
	for {
		readSize, readErr = io.ReadFull(br, buffer)
		if errors.Is(readErr, io.EOF) {
			break
		}
		if readErr != nil {
			return readErr
		}
		if readSize != readbufferSize {
			return fmt.Errorf("readSize mismatch")
		}
		item.fileKey = util.BytesToUint64(buffer[:8])
		item.cookie = util.BytesToUint32(buffer[8:12])
		pathSize := util.BytesToUint32(buffer[12:16])
		pathBytes := make([]byte, int(pathSize))
		n, err := io.ReadFull(br, pathBytes)
		if err != nil {
			fmt.Fprintf(c.writer, "%d,%x%08x in unexpected error: %v\n", volumeId, item.fileKey, item.cookie, err)
		}
		if n != int(pathSize) {
			fmt.Fprintf(c.writer, "%d,%x%08x %d unexpected file name size %d\n", volumeId, item.fileKey, item.cookie, pathSize, n)
		}
		item.path = util.FullPath(pathBytes)
		needleId := types.NeedleId(item.fileKey)
		fn(needleId, item.path)
	}
	return nil
}

func (c *commandVolumeFsck) oneVolumeFileIdsCheckOneVolume(dataNodeId string, volumeId uint32, applyPurging bool) (err error) {
	if *c.verbose {
		fmt.Fprintf(c.writer, "find missing file chunks in dataNodeId %s volume %d ...\n", dataNodeId, volumeId)
	}

	db := needle_map.NewMemDb()
	defer db.Close()

	if err = db.LoadFromIdx(getVolumeFileIdFile(c.tempFolder, dataNodeId, volumeId)); err != nil {
		return
	}
	if err = c.readFilerFileIdFile(volumeId, func(needleId types.NeedleId, itemPath util.FullPath) {
		if _, found := db.Get(needleId); !found {
			fmt.Fprintf(c.writer, "%s\n", itemPath)
			if applyPurging {
				c.httpDelete(itemPath)
			}
		}
	}); err != nil {
		return
	}
	return nil
}

func (c *commandVolumeFsck) httpDelete(path util.FullPath) {
	req, err := http.NewRequest(http.MethodDelete, "", nil)

	req.URL = &url.URL{
		Scheme: "http",
		Host:   c.env.option.FilerAddress.ToHttpAddress(),
		Path:   string(path),
	}
	if *c.verbose {
		fmt.Fprintf(c.writer, "full HTTP delete request to be sent: %v\n", req)
	}
	if err != nil {
		fmt.Fprintf(c.writer, "HTTP delete request error: %v\n", err)
	}

	client := &http.Client{}

	resp, err := client.Do(req)
	if err != nil {
		fmt.Fprintf(c.writer, "DELETE fetch error: %v\n", err)
	}
	defer resp.Body.Close()

	_, err = ioutil.ReadAll(resp.Body)
	if err != nil {
		fmt.Fprintf(c.writer, "DELETE response error: %v\n", err)
	}

	if *c.verbose {
		fmt.Fprintln(c.writer, "delete response Status : ", resp.Status)
		fmt.Fprintln(c.writer, "delete response Headers : ", resp.Header)
	}
}

func (c *commandVolumeFsck) oneVolumeFileIdsSubtractFilerFileIds(dataNodeId string, volumeId uint32, vinfo *VInfo) (inUseCount uint64, orphanFileIds []string, orphanDataSize uint64, err error) {

	volumeFileIdDb := needle_map.NewMemDb()
	defer volumeFileIdDb.Close()

	if err = volumeFileIdDb.LoadFromIdx(getVolumeFileIdFile(c.tempFolder, dataNodeId, volumeId)); err != nil {
		err = fmt.Errorf("failed to LoadFromIdx %+v", err)
		return
	}

	if err = c.readFilerFileIdFile(volumeId, func(filerNeedleId types.NeedleId, itemPath util.FullPath) {
		inUseCount++
		if *c.verifyNeedle {
			if needleValue, ok := volumeFileIdDb.Get(filerNeedleId); ok && !needleValue.Size.IsDeleted() {
				if _, err := readNeedleStatus(c.env.option.GrpcDialOption, vinfo.server, volumeId, *needleValue); err != nil {
					// files may be deleted during copying filesIds
					if !strings.Contains(err.Error(), storage.ErrorDeleted.Error()) {
						fmt.Fprintf(c.writer, "failed to read %d:%s needle status of file %s: %+v\n",
							volumeId, filerNeedleId.String(), itemPath, err)
						if *c.forcePurging {
							return
						}
					}
				}
			}
		}

		if err = volumeFileIdDb.Delete(filerNeedleId); err != nil && *c.verbose {
			fmt.Fprintf(c.writer, "failed to nm.delete %s(%+v): %+v", itemPath, filerNeedleId, err)
		}
	}); err != nil {
		err = fmt.Errorf("failed to readFilerFileIdFile %+v", err)
		return
	}

	var orphanFileCount uint64
	if err = volumeFileIdDb.AscendingVisit(func(n needle_map.NeedleValue) error {
		if n.Size.IsDeleted() {
			return nil
		}
		orphanFileIds = append(orphanFileIds, n.Key.FileId(volumeId))
		orphanFileCount++
		orphanDataSize += uint64(n.Size)
		return nil
	}); err != nil {
		err = fmt.Errorf("failed to AscendingVisit %+v", err)
		return
	}

	if orphanFileCount > 0 {
		pct := float64(orphanFileCount*100) / (float64(orphanFileCount + inUseCount))
		fmt.Fprintf(c.writer, "dataNode:%s\tvolume:%d\tentries:%d\torphan:%d\t%.2f%%\t%dB\n",
			dataNodeId, volumeId, orphanFileCount+inUseCount, orphanFileCount, pct, orphanDataSize)
	}

	return

}

type VInfo struct {
	server     pb.ServerAddress
	collection string
	isEcVolume bool
	isReadOnly bool
}

func (c *commandVolumeFsck) collectVolumeIds() (volumeIdToServer map[string]map[uint32]VInfo, err error) {

	if *c.verbose {
		fmt.Fprintf(c.writer, "collecting volume id and locations from master ...\n")
	}

	volumeIdToServer = make(map[string]map[uint32]VInfo)
	// collect topology information
	topologyInfo, _, err := collectTopologyInfo(c.env, 0)
	if err != nil {
		return
	}

	eachDataNode(topologyInfo, func(dc string, rack RackId, t *master_pb.DataNodeInfo) {
		for _, diskInfo := range t.DiskInfos {
			dataNodeId := t.GetId()
			volumeIdToServer[dataNodeId] = make(map[uint32]VInfo)
			for _, vi := range diskInfo.VolumeInfos {
				volumeIdToServer[dataNodeId][vi.Id] = VInfo{
					server:     pb.NewServerAddressFromDataNode(t),
					collection: vi.Collection,
					isEcVolume: false,
					isReadOnly: vi.ReadOnly,
				}
			}
			for _, ecShardInfo := range diskInfo.EcShardInfos {
				volumeIdToServer[dataNodeId][ecShardInfo.Id] = VInfo{
					server:     pb.NewServerAddressFromDataNode(t),
					collection: ecShardInfo.Collection,
					isEcVolume: true,
					isReadOnly: true,
				}
			}
			if *c.verbose {
				fmt.Fprintf(c.writer, "dn %+v collected %d volumes and locations.\n", dataNodeId, len(volumeIdToServer[dataNodeId]))
			}
		}
	})
	return
}

func (c *commandVolumeFsck) purgeFileIdsForOneVolume(volumeId uint32, fileIds []string) (err error) {
	fmt.Fprintf(c.writer, "purging orphan data for volume %d...\n", volumeId)
	locations, found := c.env.MasterClient.GetLocations(volumeId)
	if !found {
		return fmt.Errorf("failed to find volume %d locations", volumeId)
	}

	resultChan := make(chan []*volume_server_pb.DeleteResult, len(locations))
	var wg sync.WaitGroup
	for _, location := range locations {
		wg.Add(1)
		go func(server pb.ServerAddress, fidList []string) {
			defer wg.Done()

			if deleteResults, deleteErr := operation.DeleteFilesAtOneVolumeServer(server, c.env.option.GrpcDialOption, fidList, false); deleteErr != nil {
				err = deleteErr
			} else if deleteResults != nil {
				resultChan <- deleteResults
			}

		}(location.ServerAddress(), fileIds)
	}
	wg.Wait()
	close(resultChan)

	for results := range resultChan {
		for _, result := range results {
			if result.Error != "" {
				fmt.Fprintf(c.writer, "purge error: %s\n", result.Error)
			}
		}
	}

	return
}

func (c *commandVolumeFsck) getCollectFilerFilePath() string {
	if *c.collection != "" {
		return fmt.Sprintf("%s/%s", c.bucketsPath, *c.collection)
	}
	return "/"
}

func getVolumeFileIdFile(tempFolder string, dataNodeid string, vid uint32) string {
	return filepath.Join(tempFolder, fmt.Sprintf("%s_%d.idx", dataNodeid, vid))
}

func getFilerFileIdFile(tempFolder string, vid uint32) string {
	return filepath.Join(tempFolder, fmt.Sprintf("%d.fid", vid))
}

func writeToFile(bytes []byte, fileName string) error {
	flags := os.O_WRONLY | os.O_CREATE | os.O_TRUNC
	dst, err := os.OpenFile(fileName, flags, 0644)
	if err != nil {
		return nil
	}
	defer dst.Close()

	dst.Write(bytes)
	return nil
}<|MERGE_RESOLUTION|>--- conflicted
+++ resolved
@@ -27,10 +27,7 @@
 	"os"
 	"path"
 	"path/filepath"
-<<<<<<< HEAD
 	"strconv"
-=======
->>>>>>> 4a483322
 	"strings"
 	"sync"
 	"time"
