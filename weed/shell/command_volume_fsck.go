--- conflicted
+++ resolved
@@ -13,11 +13,8 @@
 	"github.com/seaweedfs/seaweedfs/weed/pb/filer_pb"
 	"github.com/seaweedfs/seaweedfs/weed/pb/master_pb"
 	"github.com/seaweedfs/seaweedfs/weed/pb/volume_server_pb"
-<<<<<<< HEAD
-=======
 	"github.com/seaweedfs/seaweedfs/weed/storage"
 	"github.com/seaweedfs/seaweedfs/weed/storage/idx"
->>>>>>> 54d815fa
 	"github.com/seaweedfs/seaweedfs/weed/storage/needle"
 	"github.com/seaweedfs/seaweedfs/weed/storage/needle_map"
 	"github.com/seaweedfs/seaweedfs/weed/storage/types"
@@ -94,13 +91,8 @@
 	c.forcePurging = fsckCommand.Bool("forcePurging", false, "delete missing data from volumes in one replica used together with applyPurging")
 	purgeAbsent := fsckCommand.Bool("reallyDeleteFilerEntries", false, "<expert only!> delete missing file entries from filer if the corresponding volume is missing for any reason, please ensure all still existing/expected volumes are connected! used together with findMissingChunksInFiler")
 	tempPath := fsckCommand.String("tempPath", path.Join(os.TempDir()), "path for temporary idx files")
-<<<<<<< HEAD
 	c.cutoffTimeAgo = fsckCommand.Duration("cutoffTimeAgo", 5*time.Minute, "only include entries  on volume servers before this cutoff time to check orphan chunks")
-	c.verifyNeedle = fsckCommand.Bool("verifyNeedles", false, "try get head needle blob from volume server")
-=======
-	cutoffTimeAgo := fsckCommand.Duration("cutoffTimeAgo", 5*time.Minute, "only include entries  on volume servers before this cutoff time to check orphan chunks")
 	c.verifyNeedle = fsckCommand.Bool("verifyNeedles", false, "check needles status from volume server")
->>>>>>> 54d815fa
 
 	if err = fsckCommand.Parse(args); err != nil {
 		return nil
@@ -148,11 +140,7 @@
 		return fmt.Errorf("read filer buckets path: %v", err)
 	}
 
-<<<<<<< HEAD
-	collectMtime := c.collectCutoffFrom.UnixNano()
-=======
-	collectCutoffFromAtNs := time.Now().UnixNano()
->>>>>>> 54d815fa
+	collectCutoffFromAtNs := c.collectCutoffFrom.UnixNano()
 	// collect each volume file ids
 	for dataNodeId, volumeIdToVInfo := range dataNodeVolumeIdToVInfo {
 		for volumeId, vinfo := range volumeIdToVInfo {
@@ -576,14 +564,10 @@
 	}
 
 	var orphanFileCount uint64
-<<<<<<< HEAD
 	cutoffFrom := c.collectCutoffFrom.Add(-*c.cutoffTimeAgo)
 	cutoffFromAtNs := uint64(cutoffFrom.UnixNano())
 	doCutoffOfLastNeedle := true
 	if err = db.DescendingVisit(func(n needle_map.NeedleValue) error {
-=======
-	if err = volumeFileIdDb.AscendingVisit(func(n needle_map.NeedleValue) error {
->>>>>>> 54d815fa
 		if n.Size.IsDeleted() {
 			return nil
 		}
