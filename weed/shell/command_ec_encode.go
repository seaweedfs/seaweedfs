package shell

import (
	"context"
	"flag"
	"fmt"
	"io"
	"math/rand"
	"sync"
	"time"

	"github.com/seaweedfs/seaweedfs/weed/glog"
	"github.com/seaweedfs/seaweedfs/weed/pb"

	"google.golang.org/grpc"

	"github.com/seaweedfs/seaweedfs/weed/operation"
	"github.com/seaweedfs/seaweedfs/weed/pb/master_pb"
	"github.com/seaweedfs/seaweedfs/weed/pb/volume_server_pb"
	"github.com/seaweedfs/seaweedfs/weed/storage/erasure_coding"
	"github.com/seaweedfs/seaweedfs/weed/storage/needle"
	"github.com/seaweedfs/seaweedfs/weed/wdclient"
)

func init() {
	Commands = append(Commands, &commandEcEncode{})
}

type commandEcEncode struct {
}

func (c *commandEcEncode) Name() string {
	return "ec.encode"
}

func (c *commandEcEncode) Help() string {
	return `apply erasure coding to a volume

	ec.encode [-collection=""] [-fullPercent=95 -quietFor=1h]
	ec.encode [-collection=""] [-volumeId=<volume_id>]

	This command will:
	1. freeze one volume
	2. apply erasure coding to the volume
	3. move the encoded shards to multiple volume servers

	The erasure coding is 10.4. So ideally you have more than 14 volume servers, and you can afford
	to lose 4 volume servers.

	If the number of volumes are not high, the worst case is that you only have 4 volume servers,
	and the shards are spread as 4,4,3,3, respectively. You can afford to lose one volume server.

	If you only have less than 4 volume servers, with erasure coding, at least you can afford to
	have 4 corrupted shard files.

`
}

func (c *commandEcEncode) HasTag(CommandTag) bool {
	return false
}

func (c *commandEcEncode) Do(args []string, commandEnv *CommandEnv, writer io.Writer) (err error) {

	encodeCommand := flag.NewFlagSet(c.Name(), flag.ContinueOnError)
	volumeId := encodeCommand.Int("volumeId", 0, "the volume id")
	collection := encodeCommand.String("collection", "", "the collection name")
	fullPercentage := encodeCommand.Float64("fullPercent", 95, "the volume reaches the percentage of max volume size")
	quietPeriod := encodeCommand.Duration("quietFor", time.Hour, "select volumes without no writes for this period")
	parallelCopy := encodeCommand.Bool("parallelCopy", true, "copy shards in parallel")
	forceChanges := encodeCommand.Bool("force", false, "force the encoding even if the cluster has less than recommended 4 nodes")
	if err = encodeCommand.Parse(args); err != nil {
		return nil
	}

	if err = commandEnv.confirmIsLocked(args); err != nil {
		return
	}

	// collect topology information
	topologyInfo, _, err := collectTopologyInfo(commandEnv, 0)
	if err != nil {
		return err
	}

	if !*forceChanges {
		var nodeCount int
		eachDataNode(topologyInfo, func(dc string, rack RackId, dn *master_pb.DataNodeInfo) {
			nodeCount++
		})
		if nodeCount < erasure_coding.ParityShardsCount {
			glog.V(0).Infof("skip erasure coding with %d nodes, less than recommended %d nodes", nodeCount, erasure_coding.ParityShardsCount)
			return nil
		}
	}

	vid := needle.VolumeId(*volumeId)

	// volumeId is provided
	if vid != 0 {
		return doEcEncode(commandEnv, *collection, vid, *parallelCopy)
	}

	// apply to all volumes in the collection
	volumeIds, err := collectVolumeIdsForEcEncode(commandEnv, *collection, *fullPercentage, *quietPeriod)
	if err != nil {
		return err
	}
	fmt.Printf("ec encode volumes: %v\n", volumeIds)
	for _, vid := range volumeIds {
		if err = doEcEncode(commandEnv, *collection, vid, *parallelCopy); err != nil {
			return err
		}
	}

	return nil
}

func doEcEncode(commandEnv *CommandEnv, collection string, vid needle.VolumeId, parallelCopy bool) (err error) {
	if !commandEnv.isLocked() {
		return fmt.Errorf("lock is lost")
	}

	// find volume location
	locations, found := commandEnv.MasterClient.GetLocationsClone(uint32(vid))
	if !found {
		return fmt.Errorf("volume %d not found", vid)
	}

	// fmt.Printf("found ec %d shards on %v\n", vid, locations)

	// mark the volume as readonly
	err = markVolumeReplicasWritable(commandEnv.option.GrpcDialOption, vid, locations, false, false)
	if err != nil {
		return fmt.Errorf("mark volume %d as readonly on %s: %v", vid, locations[0].Url, err)
	}

	// generate ec shards
	err = generateEcShards(commandEnv.option.GrpcDialOption, vid, collection, locations[0].ServerAddress())
	if err != nil {
		return fmt.Errorf("generate ec shards for volume %d on %s: %v", vid, locations[0].Url, err)
	}

	// balance the ec shards to current cluster
	err = spreadEcShards(commandEnv, vid, collection, locations, parallelCopy)
	if err != nil {
		return fmt.Errorf("spread ec shards for volume %d from %s: %v", vid, locations[0].Url, err)
	}

	return nil
}

func generateEcShards(grpcDialOption grpc.DialOption, volumeId needle.VolumeId, collection string, sourceVolumeServer pb.ServerAddress) error {

	fmt.Printf("generateEcShards %s %d on %s ...\n", collection, volumeId, sourceVolumeServer)

	err := operation.WithVolumeServerClient(false, sourceVolumeServer, grpcDialOption, func(volumeServerClient volume_server_pb.VolumeServerClient) error {
		_, genErr := volumeServerClient.VolumeEcShardsGenerate(context.Background(), &volume_server_pb.VolumeEcShardsGenerateRequest{
			VolumeId:   uint32(volumeId),
			Collection: collection,
		})
		return genErr
	})

	return err

}

func spreadEcShards(commandEnv *CommandEnv, volumeId needle.VolumeId, collection string, existingLocations []wdclient.Location, parallelCopy bool) (err error) {

	allEcNodes, totalFreeEcSlots, err := collectEcNodes(commandEnv, "")
	if err != nil {
		return err
	}

	if totalFreeEcSlots < erasure_coding.TotalShardsCount {
		return fmt.Errorf("not enough free ec shard slots. only %d left", totalFreeEcSlots)
	}
	allocatedDataNodes := allEcNodes
	if len(allocatedDataNodes) > erasure_coding.TotalShardsCount {
		allocatedDataNodes = allocatedDataNodes[:erasure_coding.TotalShardsCount]
	}

	// calculate how many shards to allocate for these servers
	allocatedEcIds := balancedEcDistribution(allocatedDataNodes)

	// ask the data nodes to copy from the source volume server
	copiedShardIds, err := parallelCopyEcShardsFromSource(commandEnv.option.GrpcDialOption, allocatedDataNodes, allocatedEcIds, volumeId, collection, existingLocations[0], parallelCopy)
	if err != nil {
		return err
	}

	// unmount the to be deleted shards
	err = unmountEcShards(commandEnv.option.GrpcDialOption, volumeId, existingLocations[0].ServerAddress(), copiedShardIds)
	if err != nil {
		return err
	}

	// ask the source volume server to clean up copied ec shards
	err = sourceServerDeleteEcShards(commandEnv.option.GrpcDialOption, collection, volumeId, existingLocations[0].ServerAddress(), copiedShardIds)
	if err != nil {
		return fmt.Errorf("source delete copied ecShards %s %d.%v: %v", existingLocations[0].Url, volumeId, copiedShardIds, err)
	}

	// ask the source volume server to delete the original volume
	for _, location := range existingLocations {
		fmt.Printf("delete volume %d from %s\n", volumeId, location.Url)
		err = deleteVolume(commandEnv.option.GrpcDialOption, volumeId, location.ServerAddress(), false)
		if err != nil {
			return fmt.Errorf("deleteVolume %s volume %d: %v", location.Url, volumeId, err)
		}
	}

	return err

}

func parallelCopyEcShardsFromSource(grpcDialOption grpc.DialOption, targetServers []*EcNode, allocatedEcIds [][]uint32, volumeId needle.VolumeId, collection string, existingLocation wdclient.Location, parallelCopy bool) (actuallyCopied []uint32, err error) {

	fmt.Printf("parallelCopyEcShardsFromSource %d %s\n", volumeId, existingLocation.Url)

	var wg sync.WaitGroup
	shardIdChan := make(chan []uint32, len(targetServers))
	copyFunc := func(server *EcNode, allocatedEcShardIds []uint32) {
		defer wg.Done()
		copiedShardIds, copyErr := oneServerCopyAndMountEcShardsFromSource(grpcDialOption, server,
			allocatedEcShardIds, volumeId, collection, existingLocation.ServerAddress())
		if copyErr != nil {
			err = copyErr
		} else {
			shardIdChan <- copiedShardIds
			server.addEcVolumeShards(volumeId, collection, copiedShardIds)
		}
	}
	cleanupFunc := func(server *EcNode, allocatedEcShardIds []uint32) {
		if err := unmountEcShards(grpcDialOption, volumeId, pb.NewServerAddressFromDataNode(server.info), allocatedEcShardIds); err != nil {
			fmt.Printf("unmount aborted shards %d.%v on %s: %v\n", volumeId, allocatedEcShardIds, server.info.Id, err)
		}
		if err := sourceServerDeleteEcShards(grpcDialOption, collection, volumeId, pb.NewServerAddressFromDataNode(server.info), allocatedEcShardIds); err != nil {
			fmt.Printf("remove aborted shards %d.%v on %s: %v\n", volumeId, allocatedEcShardIds, server.info.Id, err)
		}
	}

	// maybe parallelize
	for i, server := range targetServers {
		if len(allocatedEcIds[i]) <= 0 {
			continue
		}

		wg.Add(1)
		if parallelCopy {
			go copyFunc(server, allocatedEcIds[i])
		} else {
			copyFunc(server, allocatedEcIds[i])
		}
	}
	wg.Wait()
	close(shardIdChan)

	if err != nil {
		for i, server := range targetServers {
			if len(allocatedEcIds[i]) <= 0 {
				continue
			}
			cleanupFunc(server, allocatedEcIds[i])
		}
		return nil, err
	}

	for shardIds := range shardIdChan {
		actuallyCopied = append(actuallyCopied, shardIds...)
	}

	return
}

func balancedEcDistribution(servers []*EcNode) (allocated [][]uint32) {
	allocated = make([][]uint32, len(servers))
	allocatedShardIdIndex := uint32(0)
	serverIndex := rand.Intn(len(servers))
	for allocatedShardIdIndex < erasure_coding.TotalShardsCount {
		if servers[serverIndex].freeEcSlot > 0 {
			allocated[serverIndex] = append(allocated[serverIndex], allocatedShardIdIndex)
			allocatedShardIdIndex++
		}
		serverIndex++
		if serverIndex >= len(servers) {
			serverIndex = 0
		}
	}

	return allocated
}

func collectVolumeIdsForEcEncode(commandEnv *CommandEnv, selectedCollection string, fullPercentage float64, quietPeriod time.Duration) (vids []needle.VolumeId, err error) {

	// collect topology information
	topologyInfo, volumeSizeLimitMb, err := collectTopologyInfo(commandEnv, 0)
	if err != nil {
		return
	}

	quietSeconds := int64(quietPeriod / time.Second)
	nowUnixSeconds := time.Now().Unix()

	fmt.Printf("collect volumes quiet for: %d seconds and %.1f%% full\n", quietSeconds, fullPercentage)

	vidMap := make(map[uint32]bool)
	eachDataNode(topologyInfo, func(dc string, rack RackId, dn *master_pb.DataNodeInfo) {
		for _, diskInfo := range dn.DiskInfos {
			for _, v := range diskInfo.VolumeInfos {
				// ignore remote volumes
				if v.RemoteStorageName != "" && v.RemoteStorageKey != "" {
					continue
				}
				if v.Collection == selectedCollection && v.ModifiedAtSecond+quietSeconds < nowUnixSeconds {
					if float64(v.Size) > fullPercentage/100*float64(volumeSizeLimitMb)*1024*1024 {
						if good, found := vidMap[v.Id]; found {
							if good {
								if diskInfo.FreeVolumeCount < 2 {
									glog.V(0).Infof("skip %s %d on %s, no free disk", v.Collection, v.Id, dn.Id)
									vidMap[v.Id] = false
								}
							}
						} else {
							if diskInfo.FreeVolumeCount < 2 {
<<<<<<< HEAD
								glog.V(0).Infof("skip %d %d on %s, no free disk", v.Collection, v.Id, dn.Id)
=======
								glog.V(0).Infof("skip %s %d on %s, no free disk", v.Collection, v.Id, dn.Id)
>>>>>>> ffe90837
								vidMap[v.Id] = false
							} else {
								vidMap[v.Id] = true
							}
						}
					}
				}
			}
		}
	})

	for vid, good := range vidMap {
		if good {
			vids = append(vids, needle.VolumeId(vid))
		}
	}

	return
}<|MERGE_RESOLUTION|>--- conflicted
+++ resolved
@@ -324,11 +324,7 @@
 							}
 						} else {
 							if diskInfo.FreeVolumeCount < 2 {
-<<<<<<< HEAD
-								glog.V(0).Infof("skip %d %d on %s, no free disk", v.Collection, v.Id, dn.Id)
-=======
 								glog.V(0).Infof("skip %s %d on %s, no free disk", v.Collection, v.Id, dn.Id)
->>>>>>> ffe90837
 								vidMap[v.Id] = false
 							} else {
 								vidMap[v.Id] = true
