package shell

import (
	"context"
	"errors"
	"fmt"
	"math/rand/v2"
<<<<<<< HEAD
	"sync"
=======
	"sort"
>>>>>>> 23ffbb08
	"time"

	"github.com/seaweedfs/seaweedfs/weed/glog"
	"github.com/seaweedfs/seaweedfs/weed/operation"
	"github.com/seaweedfs/seaweedfs/weed/pb"
	"github.com/seaweedfs/seaweedfs/weed/pb/master_pb"
	"github.com/seaweedfs/seaweedfs/weed/pb/volume_server_pb"
	"github.com/seaweedfs/seaweedfs/weed/storage/erasure_coding"
	"github.com/seaweedfs/seaweedfs/weed/storage/needle"
	"github.com/seaweedfs/seaweedfs/weed/storage/super_block"
	"github.com/seaweedfs/seaweedfs/weed/storage/types"
	"golang.org/x/exp/slices"
	"google.golang.org/grpc"
)

type DataCenterId string
type EcNodeId string
type RackId string

type EcNode struct {
	info       *master_pb.DataNodeInfo
	dc         DataCenterId
	rack       RackId
	freeEcSlot int
}
type CandidateEcNode struct {
	ecNode     *EcNode
	shardCount int
}

type EcRack struct {
	ecNodes    map[EcNodeId]*EcNode
	freeEcSlot int
}

var (
	ecBalanceAlgorithmDescription = `
	func EcBalance() {
		for each collection:
			balanceEcVolumes(collectionName)
		for each rack:
			balanceEcRack(rack)
	}

	func balanceEcVolumes(collectionName){
		for each volume:
			doDeduplicateEcShards(volumeId)

		tracks rack~shardCount mapping
		for each volume:
			doBalanceEcShardsAcrossRacks(volumeId)

		for each volume:
			doBalanceEcShardsWithinRacks(volumeId)
	}

	// spread ec shards into more racks
	func doBalanceEcShardsAcrossRacks(volumeId){
		tracks rack~volumeIdShardCount mapping
		averageShardsPerEcRack = totalShardNumber / numRacks  // totalShardNumber is 14 for now, later could varies for each dc
		ecShardsToMove = select overflown ec shards from racks with ec shard counts > averageShardsPerEcRack
		for each ecShardsToMove {
			destRack = pickOneRack(rack~shardCount, rack~volumeIdShardCount, ecShardReplicaPlacement)
			destVolumeServers = volume servers on the destRack
			pickOneEcNodeAndMoveOneShard(destVolumeServers)
		}
	}

	func doBalanceEcShardsWithinRacks(volumeId){
		racks = collect all racks that the volume id is on
		for rack, shards := range racks
			doBalanceEcShardsWithinOneRack(volumeId, shards, rack)
	}

	// move ec shards
	func doBalanceEcShardsWithinOneRack(volumeId, shards, rackId){
		tracks volumeServer~volumeIdShardCount mapping
		averageShardCount = len(shards) / numVolumeServers
		volumeServersOverAverage = volume servers with volumeId's ec shard counts > averageShardsPerEcRack
		ecShardsToMove = select overflown ec shards from volumeServersOverAverage
		for each ecShardsToMove {
			destVolumeServer = pickOneVolumeServer(volumeServer~shardCount, volumeServer~volumeIdShardCount, ecShardReplicaPlacement)
			pickOneEcNodeAndMoveOneShard(destVolumeServers)
		}
	}

	// move ec shards while keeping shard distribution for the same volume unchanged or more even
	func balanceEcRack(rack){
		averageShardCount = total shards / numVolumeServers
		for hasMovedOneEcShard {
			sort all volume servers ordered by the number of local ec shards
			pick the volume server A with the lowest number of ec shards x
			pick the volume server B with the highest number of ec shards y
			if y > averageShardCount and x +1 <= averageShardCount {
				if B has a ec shard with volume id v that A does not have {
					move one ec shard v from B to A
					hasMovedOneEcShard = true
				}
			}
		}
	}
	`
	// Overridable functions for testing.
	getDefaultReplicaPlacement = _getDefaultReplicaPlacement
)

func _getDefaultReplicaPlacement(commandEnv *CommandEnv) (*super_block.ReplicaPlacement, error) {
	var resp *master_pb.GetMasterConfigurationResponse
	var err error

	err = commandEnv.MasterClient.WithClient(false, func(client master_pb.SeaweedClient) error {
		resp, err = client.GetMasterConfiguration(context.Background(), &master_pb.GetMasterConfigurationRequest{})
		return err
	})
	if err != nil {
		return nil, err
	}

	return super_block.NewReplicaPlacementFromString(resp.DefaultReplication)
}

func parseReplicaPlacementArg(commandEnv *CommandEnv, replicaStr string) (*super_block.ReplicaPlacement, error) {
	if replicaStr != "" {
		rp, err := super_block.NewReplicaPlacementFromString(replicaStr)
		if err == nil {
			fmt.Printf("using replica placement %q for EC volumes\n", rp.String())
		}
		return rp, err
	}

	// No replica placement argument provided, resolve from master default settings.
	rp, err := getDefaultReplicaPlacement(commandEnv)
	if err == nil {
		fmt.Printf("using master default replica placement %q for EC volumes\n", rp.String())
	}
	return rp, err
}

func collectTopologyInfo(commandEnv *CommandEnv, delayBeforeCollecting time.Duration) (topoInfo *master_pb.TopologyInfo, volumeSizeLimitMb uint64, err error) {

	if delayBeforeCollecting > 0 {
		time.Sleep(delayBeforeCollecting)
	}

	var resp *master_pb.VolumeListResponse
	err = commandEnv.MasterClient.WithClient(false, func(client master_pb.SeaweedClient) error {
		resp, err = client.VolumeList(context.Background(), &master_pb.VolumeListRequest{})
		return err
	})
	if err != nil {
		return
	}

	return resp.TopologyInfo, resp.VolumeSizeLimitMb, nil

}

func collectEcNodesForDC(commandEnv *CommandEnv, selectedDataCenter string) (ecNodes []*EcNode, totalFreeEcSlots int, err error) {
	// list all possible locations
	// collect topology information
	topologyInfo, _, err := collectTopologyInfo(commandEnv, 0)
	if err != nil {
		return
	}

	// find out all volume servers with one slot left.
	ecNodes, totalFreeEcSlots = collectEcVolumeServersByDc(topologyInfo, selectedDataCenter)

	sortEcNodesByFreeslotsDescending(ecNodes)

	return
}

func collectEcNodes(commandEnv *CommandEnv) (ecNodes []*EcNode, totalFreeEcSlots int, err error) {
	return collectEcNodesForDC(commandEnv, "")
}

func collectCollectionsForVolumeIds(t *master_pb.TopologyInfo, vids []needle.VolumeId) []string {
	if len(vids) == 0 {
		return nil
	}

	found := map[string]bool{}
	for _, dc := range t.DataCenterInfos {
		for _, r := range dc.RackInfos {
			for _, dn := range r.DataNodeInfos {
				for _, diskInfo := range dn.DiskInfos {
					for _, vi := range diskInfo.VolumeInfos {
						for _, vid := range vids {
							if needle.VolumeId(vi.Id) == vid && vi.Collection != "" {
								found[vi.Collection] = true
							}
						}
					}
					for _, ecs := range diskInfo.EcShardInfos {
						for _, vid := range vids {
							if needle.VolumeId(ecs.Id) == vid && ecs.Collection != "" {
								found[ecs.Collection] = true
							}
						}
					}
				}
			}
		}
	}
	if len(found) == 0 {
		return nil
	}

	collections := []string{}
	for k, _ := range found {
		collections = append(collections, k)
	}
	sort.Strings(collections)
	return collections
}

func moveMountedShardToEcNode(commandEnv *CommandEnv, existingLocation *EcNode, collection string, vid needle.VolumeId, shardId erasure_coding.ShardId, destinationEcNode *EcNode, applyBalancing bool) (err error) {

	if !commandEnv.isLocked() {
		return fmt.Errorf("lock is lost")
	}

	copiedShardIds := []uint32{uint32(shardId)}

	if applyBalancing {

		existingServerAddress := pb.NewServerAddressFromDataNode(existingLocation.info)

		// ask destination node to copy shard and the ecx file from source node, and mount it
		copiedShardIds, err = oneServerCopyAndMountEcShardsFromSource(commandEnv.option.GrpcDialOption, destinationEcNode, []uint32{uint32(shardId)}, vid, collection, existingServerAddress)
		if err != nil {
			return err
		}

		// unmount the to be deleted shards
		err = unmountEcShards(commandEnv.option.GrpcDialOption, vid, existingServerAddress, copiedShardIds)
		if err != nil {
			return err
		}

		// ask source node to delete the shard, and maybe the ecx file
		err = sourceServerDeleteEcShards(commandEnv.option.GrpcDialOption, collection, vid, existingServerAddress, copiedShardIds)
		if err != nil {
			return err
		}

		fmt.Printf("moved ec shard %d.%d %s => %s\n", vid, shardId, existingLocation.info.Id, destinationEcNode.info.Id)

	}

	destinationEcNode.addEcVolumeShards(vid, collection, copiedShardIds)
	existingLocation.deleteEcVolumeShards(vid, copiedShardIds)

	return nil

}

func oneServerCopyAndMountEcShardsFromSource(grpcDialOption grpc.DialOption,
	targetServer *EcNode, shardIdsToCopy []uint32,
	volumeId needle.VolumeId, collection string, existingLocation pb.ServerAddress) (copiedShardIds []uint32, err error) {

	fmt.Printf("allocate %d.%v %s => %s\n", volumeId, shardIdsToCopy, existingLocation, targetServer.info.Id)

	targetAddress := pb.NewServerAddressFromDataNode(targetServer.info)
	err = operation.WithVolumeServerClient(false, targetAddress, grpcDialOption, func(volumeServerClient volume_server_pb.VolumeServerClient) error {

		if targetAddress != existingLocation {
			fmt.Printf("copy %d.%v %s => %s\n", volumeId, shardIdsToCopy, existingLocation, targetServer.info.Id)
			_, copyErr := volumeServerClient.VolumeEcShardsCopy(context.Background(), &volume_server_pb.VolumeEcShardsCopyRequest{
				VolumeId:       uint32(volumeId),
				Collection:     collection,
				ShardIds:       shardIdsToCopy,
				CopyEcxFile:    true,
				CopyEcjFile:    true,
				CopyVifFile:    true,
				SourceDataNode: string(existingLocation),
			})
			if copyErr != nil {
				return fmt.Errorf("copy %d.%v %s => %s : %v\n", volumeId, shardIdsToCopy, existingLocation, targetServer.info.Id, copyErr)
			}
		}

		fmt.Printf("mount %d.%v on %s\n", volumeId, shardIdsToCopy, targetServer.info.Id)
		_, mountErr := volumeServerClient.VolumeEcShardsMount(context.Background(), &volume_server_pb.VolumeEcShardsMountRequest{
			VolumeId:   uint32(volumeId),
			Collection: collection,
			ShardIds:   shardIdsToCopy,
		})
		if mountErr != nil {
			return fmt.Errorf("mount %d.%v on %s : %v\n", volumeId, shardIdsToCopy, targetServer.info.Id, mountErr)
		}

		if targetAddress != existingLocation {
			copiedShardIds = shardIdsToCopy
			glog.V(0).Infof("%s ec volume %d deletes shards %+v", existingLocation, volumeId, copiedShardIds)
		}

		return nil
	})

	if err != nil {
		return
	}

	return
}

func eachDataNode(topo *master_pb.TopologyInfo, fn func(dc DataCenterId, rack RackId, dn *master_pb.DataNodeInfo)) {
	for _, dc := range topo.DataCenterInfos {
		for _, rack := range dc.RackInfos {
			for _, dn := range rack.DataNodeInfos {
				fn(DataCenterId(dc.Id), RackId(rack.Id), dn)
			}
		}
	}
}

func sortEcNodesByFreeslotsDescending(ecNodes []*EcNode) {
	slices.SortFunc(ecNodes, func(a, b *EcNode) int {
		return b.freeEcSlot - a.freeEcSlot
	})
}

func sortEcNodesByFreeslotsAscending(ecNodes []*EcNode) {
	slices.SortFunc(ecNodes, func(a, b *EcNode) int {
		return a.freeEcSlot - b.freeEcSlot
	})
}

// if the index node changed the freeEcSlot, need to keep every EcNode still sorted
func ensureSortedEcNodes(data []*CandidateEcNode, index int, lessThan func(i, j int) bool) {
	for i := index - 1; i >= 0; i-- {
		if lessThan(i+1, i) {
			swap(data, i, i+1)
		} else {
			break
		}
	}
	for i := index + 1; i < len(data); i++ {
		if lessThan(i, i-1) {
			swap(data, i, i-1)
		} else {
			break
		}
	}
}

func swap(data []*CandidateEcNode, i, j int) {
	t := data[i]
	data[i] = data[j]
	data[j] = t
}

func countShards(ecShardInfos []*master_pb.VolumeEcShardInformationMessage) (count int) {
	for _, ecShardInfo := range ecShardInfos {
		shardBits := erasure_coding.ShardBits(ecShardInfo.EcIndexBits)
		count += shardBits.ShardIdCount()
	}
	return
}

func countFreeShardSlots(dn *master_pb.DataNodeInfo, diskType types.DiskType) (count int) {
	if dn.DiskInfos == nil {
		return 0
	}
	diskInfo := dn.DiskInfos[string(diskType)]
	if diskInfo == nil {
		return 0
	}
	return int(diskInfo.MaxVolumeCount-diskInfo.VolumeCount)*erasure_coding.DataShardsCount - countShards(diskInfo.EcShardInfos)
}

func (ecNode *EcNode) localShardIdCount(vid uint32) int {
	for _, diskInfo := range ecNode.info.DiskInfos {
		for _, ecShardInfo := range diskInfo.EcShardInfos {
			if vid == ecShardInfo.Id {
				shardBits := erasure_coding.ShardBits(ecShardInfo.EcIndexBits)
				return shardBits.ShardIdCount()
			}
		}
	}
	return 0
}

func collectEcVolumeServersByDc(topo *master_pb.TopologyInfo, selectedDataCenter string) (ecNodes []*EcNode, totalFreeEcSlots int) {
	eachDataNode(topo, func(dc DataCenterId, rack RackId, dn *master_pb.DataNodeInfo) {
		if selectedDataCenter != "" && selectedDataCenter != string(dc) {
			return
		}

		freeEcSlots := countFreeShardSlots(dn, types.HardDriveType)
		ecNodes = append(ecNodes, &EcNode{
			info:       dn,
			dc:         dc,
			rack:       rack,
			freeEcSlot: int(freeEcSlots),
		})
		totalFreeEcSlots += freeEcSlots
	})
	return
}

func sourceServerDeleteEcShards(grpcDialOption grpc.DialOption, collection string, volumeId needle.VolumeId, sourceLocation pb.ServerAddress, toBeDeletedShardIds []uint32) error {

	fmt.Printf("delete %d.%v from %s\n", volumeId, toBeDeletedShardIds, sourceLocation)

	return operation.WithVolumeServerClient(false, sourceLocation, grpcDialOption, func(volumeServerClient volume_server_pb.VolumeServerClient) error {
		_, deleteErr := volumeServerClient.VolumeEcShardsDelete(context.Background(), &volume_server_pb.VolumeEcShardsDeleteRequest{
			VolumeId:   uint32(volumeId),
			Collection: collection,
			ShardIds:   toBeDeletedShardIds,
		})
		return deleteErr
	})

}

func unmountEcShards(grpcDialOption grpc.DialOption, volumeId needle.VolumeId, sourceLocation pb.ServerAddress, toBeUnmountedhardIds []uint32) error {

	fmt.Printf("unmount %d.%v from %s\n", volumeId, toBeUnmountedhardIds, sourceLocation)

	return operation.WithVolumeServerClient(false, sourceLocation, grpcDialOption, func(volumeServerClient volume_server_pb.VolumeServerClient) error {
		_, deleteErr := volumeServerClient.VolumeEcShardsUnmount(context.Background(), &volume_server_pb.VolumeEcShardsUnmountRequest{
			VolumeId: uint32(volumeId),
			ShardIds: toBeUnmountedhardIds,
		})
		return deleteErr
	})
}

func mountEcShards(grpcDialOption grpc.DialOption, collection string, volumeId needle.VolumeId, sourceLocation pb.ServerAddress, toBeMountedhardIds []uint32) error {

	fmt.Printf("mount %d.%v on %s\n", volumeId, toBeMountedhardIds, sourceLocation)

	return operation.WithVolumeServerClient(false, sourceLocation, grpcDialOption, func(volumeServerClient volume_server_pb.VolumeServerClient) error {
		_, mountErr := volumeServerClient.VolumeEcShardsMount(context.Background(), &volume_server_pb.VolumeEcShardsMountRequest{
			VolumeId:   uint32(volumeId),
			Collection: collection,
			ShardIds:   toBeMountedhardIds,
		})
		return mountErr
	})
}

func ceilDivide(a, b int) int {
	var r int
	if (a % b) != 0 {
		r = 1
	}
	return (a / b) + r
}

func findEcVolumeShards(ecNode *EcNode, vid needle.VolumeId) erasure_coding.ShardBits {

	if diskInfo, found := ecNode.info.DiskInfos[string(types.HardDriveType)]; found {
		for _, shardInfo := range diskInfo.EcShardInfos {
			if needle.VolumeId(shardInfo.Id) == vid {
				return erasure_coding.ShardBits(shardInfo.EcIndexBits)
			}
		}
	}

	return 0
}

func (ecNode *EcNode) addEcVolumeShards(vid needle.VolumeId, collection string, shardIds []uint32) *EcNode {

	foundVolume := false
	diskInfo, found := ecNode.info.DiskInfos[string(types.HardDriveType)]
	if found {
		for _, shardInfo := range diskInfo.EcShardInfos {
			if needle.VolumeId(shardInfo.Id) == vid {
				oldShardBits := erasure_coding.ShardBits(shardInfo.EcIndexBits)
				newShardBits := oldShardBits
				for _, shardId := range shardIds {
					newShardBits = newShardBits.AddShardId(erasure_coding.ShardId(shardId))
				}
				shardInfo.EcIndexBits = uint32(newShardBits)
				ecNode.freeEcSlot -= newShardBits.ShardIdCount() - oldShardBits.ShardIdCount()
				foundVolume = true
				break
			}
		}
	} else {
		diskInfo = &master_pb.DiskInfo{
			Type: string(types.HardDriveType),
		}
		ecNode.info.DiskInfos[string(types.HardDriveType)] = diskInfo
	}

	if !foundVolume {
		var newShardBits erasure_coding.ShardBits
		for _, shardId := range shardIds {
			newShardBits = newShardBits.AddShardId(erasure_coding.ShardId(shardId))
		}
		diskInfo.EcShardInfos = append(diskInfo.EcShardInfos, &master_pb.VolumeEcShardInformationMessage{
			Id:          uint32(vid),
			Collection:  collection,
			EcIndexBits: uint32(newShardBits),
			DiskType:    string(types.HardDriveType),
		})
		ecNode.freeEcSlot -= len(shardIds)
	}

	return ecNode
}

func (ecNode *EcNode) deleteEcVolumeShards(vid needle.VolumeId, shardIds []uint32) *EcNode {

	if diskInfo, found := ecNode.info.DiskInfos[string(types.HardDriveType)]; found {
		for _, shardInfo := range diskInfo.EcShardInfos {
			if needle.VolumeId(shardInfo.Id) == vid {
				oldShardBits := erasure_coding.ShardBits(shardInfo.EcIndexBits)
				newShardBits := oldShardBits
				for _, shardId := range shardIds {
					newShardBits = newShardBits.RemoveShardId(erasure_coding.ShardId(shardId))
				}
				shardInfo.EcIndexBits = uint32(newShardBits)
				ecNode.freeEcSlot -= newShardBits.ShardIdCount() - oldShardBits.ShardIdCount()
			}
		}
	}

	return ecNode
}

func groupByCount(data []*EcNode, identifierFn func(*EcNode) (id string, count int)) map[string]int {
	countMap := make(map[string]int)
	for _, d := range data {
		id, count := identifierFn(d)
		countMap[id] += count
	}
	return countMap
}

func groupBy(data []*EcNode, identifierFn func(*EcNode) (id string)) map[string][]*EcNode {
	groupMap := make(map[string][]*EcNode)
	for _, d := range data {
		id := identifierFn(d)
		groupMap[id] = append(groupMap[id], d)
	}
	return groupMap
}

type ecBalancer struct {
	commandEnv       *CommandEnv
	ecNodes          []*EcNode
	replicaPlacement *super_block.ReplicaPlacement
	applyBalancing   bool
	parallelize      bool

	wg *sync.WaitGroup
	// TOOD: Maybe accumulate all errors instead of just the last one.
	wgError error
}

type ecBalancerTask func() error

func (ecb *ecBalancer) wgInit() {
	if ecb.wg == nil {
		ecb.wg = &sync.WaitGroup{}
		ecb.wgError = nil
	}
}

func (ecb *ecBalancer) wgAdd(f ecBalancerTask) {
	if ecb.wg == nil || !ecb.parallelize {
		if err := f(); err != nil {
			ecb.wgError = err
		}
		return
	}

	ecb.wg.Add(1)
	go func() {
		if err := f(); err != nil {
			ecb.wgError = err
		}
		ecb.wg.Done()
	}()
}

func (ecb *ecBalancer) wgWait() error {
	if ecb.wg != nil {
		ecb.wg.Wait()
	}
	err := ecb.wgError
	ecb.wg = nil
	ecb.wgError = nil

	return err
}

func (ecb *ecBalancer) racks() map[RackId]*EcRack {
	racks := make(map[RackId]*EcRack)
	for _, ecNode := range ecb.ecNodes {
		if racks[ecNode.rack] == nil {
			racks[ecNode.rack] = &EcRack{
				ecNodes: make(map[EcNodeId]*EcNode),
			}
		}
		racks[ecNode.rack].ecNodes[EcNodeId(ecNode.info.Id)] = ecNode
		racks[ecNode.rack].freeEcSlot += ecNode.freeEcSlot
	}
	return racks
}

func (ecb *ecBalancer) balanceEcVolumes(collection string) error {

	fmt.Printf("balanceEcVolumes %s\n", collection)

	if err := ecb.deleteDuplicatedEcShards(collection); err != nil {
		return fmt.Errorf("delete duplicated collection %s ec shards: %v", collection, err)
	}

	if err := ecb.balanceEcShardsAcrossRacks(collection); err != nil {
		return fmt.Errorf("balance across racks collection %s ec shards: %v", collection, err)
	}

	if err := ecb.balanceEcShardsWithinRacks(collection); err != nil {
		return fmt.Errorf("balance within racks collection %s ec shards: %v", collection, err)
	}

	return nil
}

func (ecb *ecBalancer) deleteDuplicatedEcShards(collection string) error {
	vidLocations := ecb.collectVolumeIdToEcNodes(collection)

	ecb.wgInit()
	for vid, locations := range vidLocations {
		ecb.wgAdd(func() error {
			return ecb.doDeduplicateEcShards(collection, vid, locations)
		})
	}
	return ecb.wgWait()
}

func (ecb *ecBalancer) doDeduplicateEcShards(collection string, vid needle.VolumeId, locations []*EcNode) error {
	// check whether this volume has ecNodes that are over average
	shardToLocations := make([][]*EcNode, erasure_coding.TotalShardsCount)
	for _, ecNode := range locations {
		shardBits := findEcVolumeShards(ecNode, vid)
		for _, shardId := range shardBits.ShardIds() {
			shardToLocations[shardId] = append(shardToLocations[shardId], ecNode)
		}
	}
	for shardId, ecNodes := range shardToLocations {
		if len(ecNodes) <= 1 {
			continue
		}
		sortEcNodesByFreeslotsAscending(ecNodes)
		fmt.Printf("ec shard %d.%d has %d copies, keeping %v\n", vid, shardId, len(ecNodes), ecNodes[0].info.Id)
		if !ecb.applyBalancing {
			continue
		}

		duplicatedShardIds := []uint32{uint32(shardId)}
		for _, ecNode := range ecNodes[1:] {
			if err := unmountEcShards(ecb.commandEnv.option.GrpcDialOption, vid, pb.NewServerAddressFromDataNode(ecNode.info), duplicatedShardIds); err != nil {
				return err
			}
			if err := sourceServerDeleteEcShards(ecb.commandEnv.option.GrpcDialOption, collection, vid, pb.NewServerAddressFromDataNode(ecNode.info), duplicatedShardIds); err != nil {
				return err
			}
			ecNode.deleteEcVolumeShards(vid, duplicatedShardIds)
		}
	}
	return nil
}

// TODO: enable parallelization
func (ecb *ecBalancer) balanceEcShardsAcrossRacks(collection string) error {
	// collect vid => []ecNode, since previous steps can change the locations
	vidLocations := ecb.collectVolumeIdToEcNodes(collection)
	// spread the ec shards evenly
	for vid, locations := range vidLocations {
		if err := ecb.doBalanceEcShardsAcrossRacks(collection, vid, locations); err != nil {
			return err
		}
	}
	return nil
}

func countShardsByRack(vid needle.VolumeId, locations []*EcNode) map[string]int {
	return groupByCount(locations, func(ecNode *EcNode) (id string, count int) {
		shardBits := findEcVolumeShards(ecNode, vid)
		return string(ecNode.rack), shardBits.ShardIdCount()
	})
}

func (ecb *ecBalancer) doBalanceEcShardsAcrossRacks(collection string, vid needle.VolumeId, locations []*EcNode) error {
	racks := ecb.racks()

	// calculate average number of shards an ec rack should have for one volume
	averageShardsPerEcRack := ceilDivide(erasure_coding.TotalShardsCount, len(racks))

	// see the volume's shards are in how many racks, and how many in each rack
	rackToShardCount := countShardsByRack(vid, locations)
	rackEcNodesWithVid := groupBy(locations, func(ecNode *EcNode) string {
		return string(ecNode.rack)
	})

	// ecShardsToMove = select overflown ec shards from racks with ec shard counts > averageShardsPerEcRack
	ecShardsToMove := make(map[erasure_coding.ShardId]*EcNode)
	for rackId, count := range rackToShardCount {
		if count <= averageShardsPerEcRack {
			continue
		}
		possibleEcNodes := rackEcNodesWithVid[rackId]
		for shardId, ecNode := range pickNEcShardsToMoveFrom(possibleEcNodes, vid, count-averageShardsPerEcRack) {
			ecShardsToMove[shardId] = ecNode
		}
	}

	for shardId, ecNode := range ecShardsToMove {
		rackId, err := ecb.pickRackToBalanceShardsInto(racks, rackToShardCount)
		if err != nil {
			fmt.Printf("ec shard %d.%d at %s can not find a destination rack:\n%s\n", vid, shardId, ecNode.info.Id, err.Error())
			continue
		}

		var possibleDestinationEcNodes []*EcNode
		for _, n := range racks[rackId].ecNodes {
			possibleDestinationEcNodes = append(possibleDestinationEcNodes, n)
		}
		err = ecb.pickOneEcNodeAndMoveOneShard(ecNode, collection, vid, shardId, possibleDestinationEcNodes)
		if err != nil {
			return err
		}
		rackToShardCount[string(rackId)] += 1
		rackToShardCount[string(ecNode.rack)] -= 1
		racks[rackId].freeEcSlot -= 1
		racks[ecNode.rack].freeEcSlot += 1
	}

	return nil
}

func (ecb *ecBalancer) pickRackToBalanceShardsInto(rackToEcNodes map[RackId]*EcRack, rackToShardCount map[string]int) (RackId, error) {
	targets := []RackId{}
	targetShards := -1
	for _, shards := range rackToShardCount {
		if shards > targetShards {
			targetShards = shards
		}
	}

	details := ""
	for rackId, rack := range rackToEcNodes {
		shards := rackToShardCount[string(rackId)]

		if rack.freeEcSlot <= 0 {
			details += fmt.Sprintf("  Skipped %s because it has no free slots\n", rackId)
			continue
		}
		if ecb.replicaPlacement != nil && shards >= ecb.replicaPlacement.DiffRackCount {
			details += fmt.Sprintf("  Skipped %s because shards %d >= replica placement limit for other racks (%d)\n", rackId, shards, ecb.replicaPlacement.DiffRackCount)
			continue
		}

		if shards < targetShards {
			// Favor racks with less shards, to ensure an uniform distribution.
			targets = nil
			targetShards = shards
		}
		if shards == targetShards {
			targets = append(targets, rackId)
		}
	}

	if len(targets) == 0 {
		return "", errors.New(details)
	}
	return targets[rand.IntN(len(targets))], nil
}

// TODO: enable parallelization
func (ecb *ecBalancer) balanceEcShardsWithinRacks(collection string) error {
	// collect vid => []ecNode, since previous steps can change the locations
	vidLocations := ecb.collectVolumeIdToEcNodes(collection)
	racks := ecb.racks()

	// spread the ec shards evenly
	for vid, locations := range vidLocations {

		// see the volume's shards are in how many racks, and how many in each rack
		rackToShardCount := countShardsByRack(vid, locations)
		rackEcNodesWithVid := groupBy(locations, func(ecNode *EcNode) string {
			return string(ecNode.rack)
		})

		for rackId, _ := range rackToShardCount {

			var possibleDestinationEcNodes []*EcNode
			for _, n := range racks[RackId(rackId)].ecNodes {
				if _, found := n.info.DiskInfos[string(types.HardDriveType)]; found {
					possibleDestinationEcNodes = append(possibleDestinationEcNodes, n)
				}
			}
			sourceEcNodes := rackEcNodesWithVid[rackId]
			averageShardsPerEcNode := ceilDivide(rackToShardCount[rackId], len(possibleDestinationEcNodes))
			if err := ecb.doBalanceEcShardsWithinOneRack(averageShardsPerEcNode, collection, vid, sourceEcNodes, possibleDestinationEcNodes); err != nil {
				return err
			}
		}
	}
	return nil
}

func (ecb *ecBalancer) doBalanceEcShardsWithinOneRack(averageShardsPerEcNode int, collection string, vid needle.VolumeId, existingLocations, possibleDestinationEcNodes []*EcNode) error {
	for _, ecNode := range existingLocations {

		shardBits := findEcVolumeShards(ecNode, vid)
		overLimitCount := shardBits.ShardIdCount() - averageShardsPerEcNode

		for _, shardId := range shardBits.ShardIds() {

			if overLimitCount <= 0 {
				break
			}

			fmt.Printf("%s has %d overlimit, moving ec shard %d.%d\n", ecNode.info.Id, overLimitCount, vid, shardId)

			err := ecb.pickOneEcNodeAndMoveOneShard(ecNode, collection, vid, shardId, possibleDestinationEcNodes)
			if err != nil {
				return err
			}

			overLimitCount--
		}
	}

	return nil
}

func (ecb *ecBalancer) balanceEcRacks() error {
	// balance one rack for all ec shards
	for _, ecRack := range ecb.racks() {
		if err := ecb.doBalanceEcRack(ecRack); err != nil {
			return err
		}
	}
	return nil
}

// TODO: enable parallelization
func (ecb *ecBalancer) doBalanceEcRack(ecRack *EcRack) error {
	if len(ecRack.ecNodes) <= 1 {
		return nil
	}

	var rackEcNodes []*EcNode
	for _, node := range ecRack.ecNodes {
		rackEcNodes = append(rackEcNodes, node)
	}

	ecNodeIdToShardCount := groupByCount(rackEcNodes, func(ecNode *EcNode) (id string, count int) {
		diskInfo, found := ecNode.info.DiskInfos[string(types.HardDriveType)]
		if !found {
			return
		}
		for _, ecShardInfo := range diskInfo.EcShardInfos {
			count += erasure_coding.ShardBits(ecShardInfo.EcIndexBits).ShardIdCount()
		}
		return ecNode.info.Id, count
	})

	var totalShardCount int
	for _, count := range ecNodeIdToShardCount {
		totalShardCount += count
	}

	averageShardCount := ceilDivide(totalShardCount, len(rackEcNodes))

	hasMove := true
	for hasMove {
		hasMove = false
		slices.SortFunc(rackEcNodes, func(a, b *EcNode) int {
			return b.freeEcSlot - a.freeEcSlot
		})
		emptyNode, fullNode := rackEcNodes[0], rackEcNodes[len(rackEcNodes)-1]
		emptyNodeShardCount, fullNodeShardCount := ecNodeIdToShardCount[emptyNode.info.Id], ecNodeIdToShardCount[fullNode.info.Id]
		if fullNodeShardCount > averageShardCount && emptyNodeShardCount+1 <= averageShardCount {

			emptyNodeIds := make(map[uint32]bool)
			if emptyDiskInfo, found := emptyNode.info.DiskInfos[string(types.HardDriveType)]; found {
				for _, shards := range emptyDiskInfo.EcShardInfos {
					emptyNodeIds[shards.Id] = true
				}
			}
			if fullDiskInfo, found := fullNode.info.DiskInfos[string(types.HardDriveType)]; found {
				for _, shards := range fullDiskInfo.EcShardInfos {
					if _, found := emptyNodeIds[shards.Id]; !found {
						for _, shardId := range erasure_coding.ShardBits(shards.EcIndexBits).ShardIds() {

							fmt.Printf("%s moves ec shards %d.%d to %s\n", fullNode.info.Id, shards.Id, shardId, emptyNode.info.Id)

							err := moveMountedShardToEcNode(ecb.commandEnv, fullNode, shards.Collection, needle.VolumeId(shards.Id), shardId, emptyNode, ecb.applyBalancing)
							if err != nil {
								return err
							}

							ecNodeIdToShardCount[emptyNode.info.Id]++
							ecNodeIdToShardCount[fullNode.info.Id]--
							hasMove = true
							break
						}
						break
					}
				}
			}
		}
	}

	return nil
}

func (ecb *ecBalancer) pickEcNodeToBalanceShardsInto(vid needle.VolumeId, existingLocation *EcNode, possibleDestinations []*EcNode) (*EcNode, error) {
	if existingLocation == nil {
		return nil, fmt.Errorf("INTERNAL: missing source nodes")
	}
	if len(possibleDestinations) == 0 {
		return nil, fmt.Errorf("INTERNAL: missing destination nodes")
	}

	nodeShards := map[*EcNode]int{}
	for _, node := range possibleDestinations {
		nodeShards[node] = findEcVolumeShards(node, vid).ShardIdCount()
	}

	targets := []*EcNode{}
	targetShards := -1
	for _, shards := range nodeShards {
		if shards > targetShards {
			targetShards = shards
		}
	}

	details := ""
	for _, node := range possibleDestinations {
		if node.info.Id == existingLocation.info.Id {
			continue
		}
		if node.freeEcSlot <= 0 {
			details += fmt.Sprintf("  Skipped %s because it has no free slots\n", node.info.Id)
			continue
		}

		shards := nodeShards[node]
		if ecb.replicaPlacement != nil && shards >= ecb.replicaPlacement.SameRackCount {
			details += fmt.Sprintf("  Skipped %s because shards %d >= replica placement limit for the rack (%d)\n", node.info.Id, shards, ecb.replicaPlacement.SameRackCount)
			continue
		}

		if shards < targetShards {
			// Favor nodes with less shards, to ensure an uniform distribution.
			targets = nil
			targetShards = shards
		}
		if shards == targetShards {
			targets = append(targets, node)
		}
	}

	if len(targets) == 0 {
		return nil, errors.New(details)
	}
	return targets[rand.IntN(len(targets))], nil
}

func (ecb *ecBalancer) pickOneEcNodeAndMoveOneShard(existingLocation *EcNode, collection string, vid needle.VolumeId, shardId erasure_coding.ShardId, possibleDestinationEcNodes []*EcNode) error {
	destNode, err := ecb.pickEcNodeToBalanceShardsInto(vid, existingLocation, possibleDestinationEcNodes)
	if err != nil {
		fmt.Printf("WARNING: Could not find suitable taget node for %d.%d:\n%s", vid, shardId, err.Error())
		return nil
	}

	fmt.Printf("%s moves ec shard %d.%d to %s\n", existingLocation.info.Id, vid, shardId, destNode.info.Id)
	return moveMountedShardToEcNode(ecb.commandEnv, existingLocation, collection, vid, shardId, destNode, ecb.applyBalancing)
}

func pickNEcShardsToMoveFrom(ecNodes []*EcNode, vid needle.VolumeId, n int) map[erasure_coding.ShardId]*EcNode {
	picked := make(map[erasure_coding.ShardId]*EcNode)
	var candidateEcNodes []*CandidateEcNode
	for _, ecNode := range ecNodes {
		shardBits := findEcVolumeShards(ecNode, vid)
		if shardBits.ShardIdCount() > 0 {
			candidateEcNodes = append(candidateEcNodes, &CandidateEcNode{
				ecNode:     ecNode,
				shardCount: shardBits.ShardIdCount(),
			})
		}
	}
	slices.SortFunc(candidateEcNodes, func(a, b *CandidateEcNode) int {
		return b.shardCount - a.shardCount
	})
	for i := 0; i < n; i++ {
		selectedEcNodeIndex := -1
		for i, candidateEcNode := range candidateEcNodes {
			shardBits := findEcVolumeShards(candidateEcNode.ecNode, vid)
			if shardBits > 0 {
				selectedEcNodeIndex = i
				for _, shardId := range shardBits.ShardIds() {
					candidateEcNode.shardCount--
					picked[shardId] = candidateEcNode.ecNode
					candidateEcNode.ecNode.deleteEcVolumeShards(vid, []uint32{uint32(shardId)})
					break
				}
				break
			}
		}
		if selectedEcNodeIndex >= 0 {
			ensureSortedEcNodes(candidateEcNodes, selectedEcNodeIndex, func(i, j int) bool {
				return candidateEcNodes[i].shardCount > candidateEcNodes[j].shardCount
			})
		}

	}
	return picked
}

func (ecb *ecBalancer) collectVolumeIdToEcNodes(collection string) map[needle.VolumeId][]*EcNode {
	vidLocations := make(map[needle.VolumeId][]*EcNode)
	for _, ecNode := range ecb.ecNodes {
		diskInfo, found := ecNode.info.DiskInfos[string(types.HardDriveType)]
		if !found {
			continue
		}
		for _, shardInfo := range diskInfo.EcShardInfos {
			// ignore if not in current collection
			if shardInfo.Collection == collection {
				vidLocations[needle.VolumeId(shardInfo.Id)] = append(vidLocations[needle.VolumeId(shardInfo.Id)], ecNode)
			}
		}
	}
	return vidLocations
}

func EcBalance(commandEnv *CommandEnv, collections []string, dc string, ecReplicaPlacement *super_block.ReplicaPlacement, parallelize bool, applyBalancing bool) (err error) {
	if len(collections) == 0 {
		return fmt.Errorf("no collections to balance")
	}

	// collect all ec nodes
	allEcNodes, totalFreeEcSlots, err := collectEcNodesForDC(commandEnv, dc)
	if err != nil {
		return err
	}
	if totalFreeEcSlots < 1 {
		return fmt.Errorf("no free ec shard slots. only %d left", totalFreeEcSlots)
	}

	ecb := &ecBalancer{
		commandEnv:       commandEnv,
		ecNodes:          allEcNodes,
		replicaPlacement: ecReplicaPlacement,
		applyBalancing:   applyBalancing,
		parallelize:      parallelize,
	}

	for _, c := range collections {
		if err = ecb.balanceEcVolumes(c); err != nil {
			return err
		}
	}
	if err := ecb.balanceEcRacks(); err != nil {
		return fmt.Errorf("balance ec racks: %v", err)
	}

	return nil
}<|MERGE_RESOLUTION|>--- conflicted
+++ resolved
@@ -5,11 +5,8 @@
 	"errors"
 	"fmt"
 	"math/rand/v2"
-<<<<<<< HEAD
+  "sort"
 	"sync"
-=======
-	"sort"
->>>>>>> 23ffbb08
 	"time"
 
 	"github.com/seaweedfs/seaweedfs/weed/glog"
