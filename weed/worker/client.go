package worker

import (
	"context"
	"fmt"
	"io"
	"time"

	"github.com/seaweedfs/seaweedfs/weed/glog"
	"github.com/seaweedfs/seaweedfs/weed/pb"
	"github.com/seaweedfs/seaweedfs/weed/pb/worker_pb"
	"github.com/seaweedfs/seaweedfs/weed/worker/types"
	"google.golang.org/grpc"
)

// GrpcAdminClient implements AdminClient using gRPC bidirectional streaming
type GrpcAdminClient struct {
	adminAddress string
	workerID     string
	dialOption   grpc.DialOption

<<<<<<< HEAD
	comms clientChannels
=======
	cmds chan grpcCommand
>>>>>>> b7ba6785

	// Reconnection parameters
	maxReconnectAttempts int
	reconnectBackoff     time.Duration
	maxReconnectBackoff  time.Duration
	reconnectMultiplier  float64

	// Channels for communication
	outgoing chan *worker_pb.WorkerMessage
	incoming chan *worker_pb.AdminMessage

	state grpcState
}
type connectionEvent struct {
	connected bool
	err       error
}

type clientChannels struct {
	stop             chan struct{}
	connectionEvents chan connectionEvent
	streamErrors     chan error
}

type grpcState struct {
	started        bool
	lastWorkerInfo *types.WorkerData
}

// NewGrpcAdminClient creates a new gRPC admin client
func NewGrpcAdminClient(adminAddress string, workerID string, dialOption grpc.DialOption) *GrpcAdminClient {
	// Admin uses HTTP port + 10000 as gRPC port
	grpcAddress := pb.ServerToGrpcAddress(adminAddress)

	c := &GrpcAdminClient{
		adminAddress:         grpcAddress,
		workerID:             workerID,
		dialOption:           dialOption,
		maxReconnectAttempts: 0, // 0 means infinite attempts
		reconnectBackoff:     1 * time.Second,
		maxReconnectBackoff:  30 * time.Second,
		reconnectMultiplier:  1.5,
		outgoing:             make(chan *worker_pb.WorkerMessage, 100),
		incoming:             make(chan *worker_pb.AdminMessage, 100),
		state:                grpcState{started: false},
	}
	return c
}

// Connect establishes gRPC connection to admin server with TLS detection
func (c *GrpcAdminClient) Connect(workerInfo *types.WorkerData) error {
	if c.state.started {
		return fmt.Errorf("already started")

	}
	// Register worker info with client first (this stores it for use during connection)
	if err := c.RegisterWorker(workerInfo); err != nil {
		glog.V(1).Infof("Worker info stored for registration: %v", err)
		// This is expected if not connected yet
	}

	c.state.started = true
	c.comms.stop = make(chan struct{})
	c.comms.connectionEvents = make(chan connectionEvent)
	c.comms.streamErrors = make(chan error, 2)
	go c.connectionProcess()

	// Attempt the initial connection
	event := <-c.comms.connectionEvents
	if event.err != nil {
		glog.V(1).Infof("Initial connection failed, will retry: %v", event.err)
		return event.err
	} else {
		return nil
	}
}

func (c *GrpcAdminClient) GetEvents() chan connectionEvent {
	return c.comms.connectionEvents
}

func (c *GrpcAdminClient) connectionProcess() {
	var (
		conn *grpc.ClientConn
	)

	// Initial connection attempt
	conn, err := c.tryConnect()
	if err != nil {
		glog.Warningf("Initial connection failed: %v", err)
		c.comms.connectionEvents <- connectionEvent{connected: false, err: err}
		c.comms.streamErrors <- err
		c.comms.streamErrors <- err
	} else {
		c.comms.connectionEvents <- connectionEvent{connected: true}
	}

	for {
		select {
		case <-c.comms.stop:
			c.comms.connectionEvents <- connectionEvent{connected: false}
			if conn != nil {
				<-c.comms.streamErrors
				<-c.comms.streamErrors
				conn.Close()
			}
			return
		case err := <-c.comms.streamErrors:
			<-c.comms.streamErrors // now both incomingProcess and outgoingProcess
			// have been cleaned up
			glog.Warningf("Stream error: %v, reconnecting...", err)
			if conn != nil {
				conn.Close()
				conn = nil
			}
			c.comms.connectionEvents <- connectionEvent{connected: false, err: err}
			conn, err = c.tryConnectWithBackoff()
			if err != nil {
				glog.Errorf("Reconnection failed: %v", err)
			} else {
				c.comms.connectionEvents <- connectionEvent{connected: true}
			}

		}

	}

}

// createConnection attempts to connect using the provided dial option
func (c *GrpcAdminClient) createConnection() (*grpc.ClientConn, error) {
	ctx, cancel := context.WithTimeout(context.Background(), 5*time.Second)
	defer cancel()

	conn, err := pb.GrpcDial(ctx, c.adminAddress, false, c.dialOption)
	if err != nil {
		return nil, fmt.Errorf("failed to connect to admin server: %w", err)
	}

	return conn, nil
}

func (c *GrpcAdminClient) tryConnect() (*grpc.ClientConn, error) {
	glog.Infof("Connecting to admin server at %s", c.adminAddress)

	conn, err := c.createConnection()
	if err != nil {
		return nil, fmt.Errorf("connection failed: %w", err)
	}

	stream, err := worker_pb.NewWorkerServiceClient(conn).WorkerStream(context.Background())
	if err != nil {
		conn.Close()
		return nil, fmt.Errorf("stream creation failed: %w", err)
	}

	if c.state.lastWorkerInfo != nil {
		if err := c.sendRegistrationSync(c.state.lastWorkerInfo, stream); err != nil {
			conn.Close()
			return nil, fmt.Errorf("registration failed: %w", err)
		}
		glog.Infof("Worker registered successfully")
	}

	// Start stream handlers
	go c.outgoingProcess(stream)
	go c.incomingProcess(stream)

	glog.Infof("Connected to admin server at %s", c.adminAddress)
	return conn, nil
}

func (c *GrpcAdminClient) tryConnectWithBackoff() (*grpc.ClientConn, error) {
	backoff := time.Second
	attempts := 0
	for {
		if conn, err := c.tryConnect(); err == nil {
			return conn, nil
		}

		attempts++
		if c.maxReconnectAttempts > 0 && attempts >= c.maxReconnectAttempts {
			return nil, fmt.Errorf("max reconnection attempts reached")
		}

		// Exponential backoff
		backoff = time.Duration(float64(backoff) * c.reconnectMultiplier)
		if backoff > c.maxReconnectBackoff {
			backoff = c.maxReconnectBackoff
		}

		glog.Infof("Reconnection failed, retrying in %v", backoff)
		select {
		case <-c.comms.stop:
			return nil, fmt.Errorf("cancelled")
		case <-time.After(backoff):
		}
	}
}

// handleOutgoing processes outgoing messages to admin
func (c *GrpcAdminClient) outgoingProcess(stream worker_pb.WorkerService_WorkerStreamClient) {

	for {
		select {
		case <-c.comms.stop:
			// Send shutdown message
			shutdownMsg := &worker_pb.WorkerMessage{
				WorkerId:  c.workerID,
				Timestamp: time.Now().Unix(),
				Message: &worker_pb.WorkerMessage_Shutdown{
					Shutdown: &worker_pb.WorkerShutdown{
						WorkerId: c.workerID,
						Reason:   "normal shutdown",
					},
				},
			}
			stream.Send(shutdownMsg)
			close(c.outgoing)
			c.comms.streamErrors <- nil
			return
		case msg := <-c.outgoing:
			if err := stream.Send(msg); err != nil {
				glog.Errorf("Failed to send message: %v", err)
				c.comms.streamErrors <- err
				return
			}
		}
	}
}

// handleIncoming processes incoming messages from admin
func (c *GrpcAdminClient) incomingProcess(stream worker_pb.WorkerService_WorkerStreamClient) {
	workerID := c.state.lastWorkerInfo.ID
	glog.V(1).Infof("INCOMING HANDLER STARTED: Worker %s incoming message handler started", workerID)

	for {
		glog.V(4).Infof("LISTENING: Worker %s waiting for message from admin server", workerID)

		select {
		case <-c.comms.stop:
			close(c.incoming)
			glog.V(1).Infof("INCOMING HANDLER STOPPED: Worker %s stopping incoming handler - received exit signal", workerID)
			c.comms.streamErrors <- nil
			return
		default:
			msg, err := stream.Recv()
			if err != nil {
				if err == io.EOF {
					glog.Infof("STREAM CLOSED: Worker %s admin server closed the stream", workerID)
				} else {
					glog.Errorf("RECEIVE ERROR: Worker %s failed to receive message from admin: %v", workerID, err)
				}
				c.comms.streamErrors <- err
				return // Exit the receiver goroutine on error/EOF
			}
			glog.V(4).Infof("MESSAGE RECEIVED: Worker %s received message from admin server: %T", workerID, msg.Message)
			select {
			case c.incoming <- msg:
				glog.V(3).Infof("MESSAGE ROUTED: Worker %s successfully routed message to handler", workerID)
			case <-time.After(time.Second):
				glog.Warningf("MESSAGE DROPPED: Worker %s incoming message buffer full, dropping message: %T", workerID, msg.Message)
			}

		}
	}
}

// Connect establishes gRPC connection to admin server with TLS detection
func (c *GrpcAdminClient) Disconnect() error {
	if !c.state.started {
		glog.Errorf("already disconnected")
		return nil
	}
	c.state.started = false

	// Send shutdown signal to stop connection Process
	close(c.comms.stop)

	glog.Infof("Disconnected from admin server")
	return nil
}

// RegisterWorker registers the worker with the admin server
func (c *GrpcAdminClient) RegisterWorker(worker *types.WorkerData) error {
	c.state.lastWorkerInfo = worker
	if !c.state.started {
		glog.V(1).Infof("Not started yet, worker info stored for registration upon connection")
		// Respond immediately with success (registration will happen later)
		return nil
	}
	err := c.sendRegistration(worker)
	return err
}

// sendRegistration sends the registration message and waits for response
func (c *GrpcAdminClient) sendRegistration(worker *types.WorkerData) error {
	capabilities := make([]string, len(worker.Capabilities))
	for i, cap := range worker.Capabilities {
		capabilities[i] = string(cap)
	}

	msg := &worker_pb.WorkerMessage{
		WorkerId:  c.workerID,
		Timestamp: time.Now().Unix(),
		Message: &worker_pb.WorkerMessage_Registration{
			Registration: &worker_pb.WorkerRegistration{
				WorkerId:      c.workerID,
				Address:       worker.Address,
				Capabilities:  capabilities,
				MaxConcurrent: int32(worker.MaxConcurrent),
				Metadata:      make(map[string]string),
			},
		},
	}

	select {
	case c.outgoing <- msg:
	case <-time.After(5 * time.Second):
		return fmt.Errorf("failed to send registration message: timeout")
	}

	// Wait for registration response
	timeout := time.NewTimer(10 * time.Second)
	defer timeout.Stop()

	for {
		select {
		case response := <-c.incoming:
			if regResp := response.GetRegistrationResponse(); regResp != nil {
				if regResp.Success {
					glog.Infof("Worker registered successfully: %s", regResp.Message)
					return nil
				}
				return fmt.Errorf("registration failed: %s", regResp.Message)
			}
		case <-timeout.C:
			return fmt.Errorf("registration timeout")
		}
	}
}

// sendRegistrationSync sends the registration message synchronously
func (c *GrpcAdminClient) sendRegistrationSync(worker *types.WorkerData, stream worker_pb.WorkerService_WorkerStreamClient) error {
	capabilities := make([]string, len(worker.Capabilities))
	for i, cap := range worker.Capabilities {
		capabilities[i] = string(cap)
	}

	msg := &worker_pb.WorkerMessage{
		WorkerId:  c.workerID,
		Timestamp: time.Now().Unix(),
		Message: &worker_pb.WorkerMessage_Registration{
			Registration: &worker_pb.WorkerRegistration{
				WorkerId:      c.workerID,
				Address:       worker.Address,
				Capabilities:  capabilities,
				MaxConcurrent: int32(worker.MaxConcurrent),
				Metadata:      make(map[string]string),
			},
		},
	}

	// Send directly to stream to ensure it's the first message
	if err := stream.Send(msg); err != nil {
		return fmt.Errorf("failed to send registration message: %w", err)
	}

	// Create a channel to receive the response
	responseChan := make(chan *worker_pb.AdminMessage, 1)
	errChan := make(chan error, 1)

	// Start a goroutine to listen for the response
	go func() {
		for {
			response, err := stream.Recv()
			if err != nil {
				errChan <- fmt.Errorf("failed to receive registration response: %w", err)
				return
			}

			if regResp := response.GetRegistrationResponse(); regResp != nil {
				responseChan <- response
				return
			}
			// Continue waiting if it's not a registration response
			// If stream is stuck, reconnect() will kill it, cleaning up this
			// goroutine
		}
	}()

	// Wait for registration response with timeout
	timeout := time.NewTimer(10 * time.Second)
	defer timeout.Stop()

	select {
	case response := <-responseChan:
		if regResp := response.GetRegistrationResponse(); regResp != nil {
			if regResp.Success {
				glog.V(1).Infof("Worker registered successfully: %s", regResp.Message)
				return nil
			}
			return fmt.Errorf("registration failed: %s", regResp.Message)
		}
		return fmt.Errorf("unexpected response type")
	case err := <-errChan:
		return err
	case <-timeout.C:
		return fmt.Errorf("registration timeout")
	}
}

// SendHeartbeat sends heartbeat to admin server
func (c *GrpcAdminClient) SendHeartbeat(workerID string, status *types.WorkerStatus) error {

	taskIds := make([]string, len(status.CurrentTasks))
	for i, task := range status.CurrentTasks {
		taskIds[i] = task.ID
	}

	msg := &worker_pb.WorkerMessage{
		WorkerId:  c.workerID,
		Timestamp: time.Now().Unix(),
		Message: &worker_pb.WorkerMessage_Heartbeat{
			Heartbeat: &worker_pb.WorkerHeartbeat{
				WorkerId:       c.workerID,
				Status:         status.Status,
				CurrentLoad:    int32(status.CurrentLoad),
				MaxConcurrent:  int32(status.MaxConcurrent),
				CurrentTaskIds: taskIds,
				TasksCompleted: int32(status.TasksCompleted),
				TasksFailed:    int32(status.TasksFailed),
				UptimeSeconds:  int64(status.Uptime.Seconds()),
			},
		},
	}

	select {
	case c.outgoing <- msg:
		return nil
	case <-time.After(time.Second):
		return fmt.Errorf("failed to send heartbeat: timeout")
	}
}

// RequestTask requests a new task from admin server
func (c *GrpcAdminClient) RequestTask(workerID string, capabilities []types.TaskType) (*types.TaskInput, error) {

	caps := make([]string, len(capabilities))
	for i, cap := range capabilities {
		caps[i] = string(cap)
	}

	glog.V(3).Infof("📤 SENDING TASK REQUEST: Worker %s sending task request to admin server with capabilities: %v",
		workerID, capabilities)

	msg := &worker_pb.WorkerMessage{
		WorkerId:  c.workerID,
		Timestamp: time.Now().Unix(),
		Message: &worker_pb.WorkerMessage_TaskRequest{
			TaskRequest: &worker_pb.TaskRequest{
				WorkerId:       c.workerID,
				Capabilities:   caps,
				AvailableSlots: 1, // Request one task
			},
		},
	}

	select {
	case c.outgoing <- msg:
		glog.V(3).Infof("TASK REQUEST SENT: Worker %s successfully sent task request to admin server", workerID)
	case <-time.After(time.Second):
		glog.Errorf("TASK REQUEST TIMEOUT: Worker %s failed to send task request: timeout", workerID)
		return nil, fmt.Errorf("failed to send task request: timeout")
	}

	// Wait for task assignment
	glog.V(3).Infof("WAITING FOR RESPONSE: Worker %s waiting for task assignment response (5s timeout)", workerID)
	timeout := time.NewTimer(5 * time.Second)
	defer timeout.Stop()

	for {
		select {
		case response := <-c.incoming:
			glog.V(3).Infof("RESPONSE RECEIVED: Worker %s received response from admin server: %T", workerID, response.Message)
			if taskAssign := response.GetTaskAssignment(); taskAssign != nil {
				glog.V(1).Infof("Worker %s received task assignment in response: %s (type: %s, volume: %d)",
					workerID, taskAssign.TaskId, taskAssign.TaskType, taskAssign.Params.VolumeId)

				// Convert to our task type
				task := &types.TaskInput{
					ID:         taskAssign.TaskId,
					Type:       types.TaskType(taskAssign.TaskType),
					Status:     types.TaskStatusAssigned,
					VolumeID:   taskAssign.Params.VolumeId,
					Server:     getServerFromParams(taskAssign.Params),
					Collection: taskAssign.Params.Collection,
					Priority:   types.TaskPriority(taskAssign.Priority),
					CreatedAt:  time.Unix(taskAssign.CreatedTime, 0),
					// Use typed protobuf parameters directly
					TypedParams: taskAssign.Params,
				}
				return task, nil
			} else {
				glog.V(3).Infof("NON-TASK RESPONSE: Worker %s received non-task response: %T", workerID, response.Message)
			}
		case <-timeout.C:
			glog.V(3).Infof("TASK REQUEST TIMEOUT: Worker %s - no task assignment received within 5 seconds", workerID)
			return nil, nil // No task available
		}
	}
}

// CompleteTask reports task completion to admin server
func (c *GrpcAdminClient) CompleteTask(taskID string, success bool, errorMsg string) error {
	return c.CompleteTaskWithMetadata(taskID, success, errorMsg, nil)
}

// CompleteTaskWithMetadata reports task completion with additional metadata
func (c *GrpcAdminClient) CompleteTaskWithMetadata(taskID string, success bool, errorMsg string, metadata map[string]string) error {
	taskComplete := &worker_pb.TaskComplete{
		TaskId:         taskID,
		WorkerId:       c.workerID,
		Success:        success,
		ErrorMessage:   errorMsg,
		CompletionTime: time.Now().Unix(),
	}

	// Add metadata if provided
	if metadata != nil {
		taskComplete.ResultMetadata = metadata
	}

	msg := &worker_pb.WorkerMessage{
		WorkerId:  c.workerID,
		Timestamp: time.Now().Unix(),
		Message: &worker_pb.WorkerMessage_TaskComplete{
			TaskComplete: taskComplete,
		},
	}

	select {
	case c.outgoing <- msg:
		return nil
	case <-time.After(time.Second):
		return fmt.Errorf("failed to send task completion: timeout")
	}
}

// UpdateTaskProgress updates task progress to admin server
func (c *GrpcAdminClient) UpdateTaskProgress(taskID string, progress float64) error {
	msg := &worker_pb.WorkerMessage{
		WorkerId:  c.workerID,
		Timestamp: time.Now().Unix(),
		Message: &worker_pb.WorkerMessage_TaskUpdate{
			TaskUpdate: &worker_pb.TaskUpdate{
				TaskId:   taskID,
				WorkerId: c.workerID,
				Status:   "in_progress",
				Progress: float32(progress),
			},
		},
	}

	select {
	case c.outgoing <- msg:
		return nil
	case <-time.After(time.Second):
		return fmt.Errorf("failed to send task progress: timeout")
	}
}

// GetIncomingChannel returns the incoming message channel for message processing
// This allows the worker to process admin messages directly
func (c *GrpcAdminClient) GetIncomingChannel() <-chan *worker_pb.AdminMessage {
	return c.incoming
}

// NewAdminClient creates an admin client with the provided dial option
func NewAdminClient(adminServer string, workerID string, dialOption grpc.DialOption) AdminClient {
	return NewGrpcAdminClient(adminServer, workerID, dialOption)
}

// getServerFromParams extracts server address from unified sources
func getServerFromParams(params *worker_pb.TaskParams) string {
	if len(params.Sources) > 0 {
		return params.Sources[0].Node
	}
	return ""
}<|MERGE_RESOLUTION|>--- conflicted
+++ resolved
@@ -18,12 +18,7 @@
 	adminAddress string
 	workerID     string
 	dialOption   grpc.DialOption
-
-<<<<<<< HEAD
 	comms clientChannels
-=======
-	cmds chan grpcCommand
->>>>>>> b7ba6785
 
 	// Reconnection parameters
 	maxReconnectAttempts int
