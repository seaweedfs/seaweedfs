--- conflicted
+++ resolved
@@ -7,29 +7,23 @@
 	"encoding/hex"
 	"errors"
 	"fmt"
-<<<<<<< HEAD
-=======
 	"github.com/seaweedfs/seaweedfs/weed/s3api/s3_constants"
 	"github.com/seaweedfs/seaweedfs/weed/s3api/s3acl"
 	"github.com/seaweedfs/seaweedfs/weed/util/mem"
->>>>>>> b253a20f
 	"io"
 	"math"
 	"mime"
 	"net/http"
 	"path/filepath"
-	strconv "strconv"
+	"strconv"
 	"strings"
 	"time"
-
-	"github.com/seaweedfs/seaweedfs/weed/s3api/s3_constants"
-	"github.com/seaweedfs/seaweedfs/weed/security"
-	"github.com/seaweedfs/seaweedfs/weed/util/mem"
 
 	"github.com/seaweedfs/seaweedfs/weed/filer"
 	"github.com/seaweedfs/seaweedfs/weed/glog"
 	"github.com/seaweedfs/seaweedfs/weed/images"
 	"github.com/seaweedfs/seaweedfs/weed/pb/filer_pb"
+	"github.com/seaweedfs/seaweedfs/weed/security"
 	"github.com/seaweedfs/seaweedfs/weed/stats"
 	"github.com/seaweedfs/seaweedfs/weed/util"
 )
@@ -110,17 +104,12 @@
 		}
 		if err == filer_pb.ErrNotFound {
 			glog.V(2).Infof("Not found %s: %v", path, err)
-<<<<<<< HEAD
 			stats.FilerHandlerCounter.WithLabelValues(stats.ErrorReadNotFound).Inc()
-			w.WriteHeader(http.StatusNotFound)
-=======
-			stats.FilerRequestCounter.WithLabelValues(stats.ErrorReadNotFound).Inc()
-			if r.Header.Get(s3_constants.XSeaweedFSHeaderAmzBucketAccessDenied) == "true" {
+			if r.Header.Get(s3_constants.XAmzBucketAccessDenied) == "true" {
 				w.WriteHeader(http.StatusForbidden)
 			} else {
 				w.WriteHeader(http.StatusNotFound)
 			}
->>>>>>> b253a20f
 		} else {
 			glog.Errorf("Internal %s: %v", path, err)
 			stats.FilerHandlerCounter.WithLabelValues(stats.ErrorReadInternal).Inc()
@@ -130,7 +119,7 @@
 	}
 
 	//s3 acl offload to filer
-	offloadHeaderBucketOwner := r.Header.Get(s3_constants.XSeaweedFSHeaderAmzBucketOwnerId)
+	offloadHeaderBucketOwner := r.Header.Get(s3_constants.XAmzBucketOwnerId)
 	if len(offloadHeaderBucketOwner) > 0 {
 		if statusCode, ok := s3acl.CheckObjectAccessForReadObject(r, w, entry, offloadHeaderBucketOwner); !ok {
 			w.WriteHeader(statusCode)
@@ -211,6 +200,8 @@
 	}
 	if mimeType != "" {
 		w.Header().Set("Content-Type", mimeType)
+	} else {
+		w.Header().Set("Content-Type", "application/octet-stream")
 	}
 
 	// print out the header from extended properties
