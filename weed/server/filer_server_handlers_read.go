package weed_server

import (
	"bytes"
	"fmt"
	"io"
	"io/ioutil"
	"net/http"
	"net/url"
	"path"
	"strconv"
	"strings"

	"github.com/chrislusf/seaweedfs/weed/filer"
	"github.com/chrislusf/seaweedfs/weed/glog"
	"github.com/chrislusf/seaweedfs/weed/operation"
	"github.com/chrislusf/seaweedfs/weed/security"
	ui "github.com/chrislusf/seaweedfs/weed/server/filer_ui"
	"github.com/chrislusf/seaweedfs/weed/util"
	"github.com/syndtr/goleveldb/leveldb"
)

//七牛资源域名
var resourceUrl string = "http://resource.k12cloud.cn"

// listDirectoryHandler lists directories and folers under a directory
// files are sorted by name and paginated via "lastFileName" and "limit".
// sub directories are listed on the first page, when "lastFileName"
// is empty.
func (fs *FilerServer) listDirectoryHandler(w http.ResponseWriter, r *http.Request) {
	if !strings.HasSuffix(r.URL.Path, "/") {
		return
	}
	limit, limit_err := strconv.Atoi(r.FormValue("limit"))
	if limit_err != nil {
		limit = 100
	}

	lastFileName := r.FormValue("lastFileName")
	files, err := fs.filer.ListFiles(r.URL.Path, lastFileName, limit)

	if err == leveldb.ErrNotFound {
		glog.V(0).Infof("Error %s", err)
		w.WriteHeader(http.StatusNotFound)
		return
	}

	directories, err2 := fs.filer.ListDirectories(r.URL.Path)
	if err2 == leveldb.ErrNotFound {
		glog.V(0).Infof("Error %s", err)
		w.WriteHeader(http.StatusNotFound)
		return
	}

	shouldDisplayLoadMore := len(files) > 0

	lastFileName = ""
	if len(files) > 0 {
		lastFileName = files[len(files)-1].Name

		files2, err3 := fs.filer.ListFiles(r.URL.Path, lastFileName, limit)
		if err3 == leveldb.ErrNotFound {
			glog.V(0).Infof("Error %s", err)
			w.WriteHeader(http.StatusNotFound)
			return
		}
		shouldDisplayLoadMore = len(files2) > 0
	}

	args := struct {
		Path                  string
		Files                 interface{}
		Directories           interface{}
		Limit                 int
		LastFileName          string
		ShouldDisplayLoadMore bool
	}{
		r.URL.Path,
		files,
		directories,
		limit,
		lastFileName,
		shouldDisplayLoadMore,
	}

<<<<<<< HEAD
	if strings.ToLower(r.Header.Get("Content-Type")) == "application/json" {
=======
	if r.Header.Get("Accept") == "application/json" {
>>>>>>> d953ed44
		writeJsonQuiet(w, r, http.StatusOK, args)
	} else {
		ui.StatusTpl.Execute(w, args)
	}
}

func (fs *FilerServer) GetOrHeadHandler(w http.ResponseWriter, r *http.Request, isGetMethod bool) {
	if strings.HasSuffix(r.URL.Path, "/") {
		if fs.disableDirListing {
			w.WriteHeader(http.StatusMethodNotAllowed)
			return
		}
		fs.listDirectoryHandler(w, r)
		return
	}

	//先在文件存储中查找该文件是否存在，不存在则去七牛查找，下载并上传到文件存储中
	fileId, err := fs.filer.FindFile(r.URL.Path)
	if err == filer.ErrNotFound {
		data, fileName, contentType, err := download(resourceUrl + r.URL.Path)
		if err != nil {
			glog.V(0).Infoln(err)
			return
		}

		jwt := security.GetJwt(r)
		_, err = operation.Upload("http://"+r.Host+r.URL.Path, fileName, bytes.NewReader(data), false, contentType, jwt)
		if err != nil {
			glog.V(0).Infoln(err)
			return
		}
		glog.V(0).Infoln("path", resourceUrl+r.URL.Path)
	}

	reqUrl := r.URL.RequestURI()
	if r.FormValue("w") != "" || r.FormValue("h") != "" || r.FormValue("r") != "" {
		reqUrl = r.URL.Path + "?w=" + r.FormValue("w") + "&h=" + r.FormValue("h") + "&r=" + r.FormValue("r")
	}
	fileId, err = fs.filer.FindFile(reqUrl)
	if err == filer.ErrNotFound {
		glog.V(0).Infoln(reqUrl, "not exist")
		r.Header.Add("exist", "0")
		r.Header.Add("path", r.URL.Path)
		fileId, err = fs.filer.FindFile(r.URL.Path)
		if err == filer.ErrNotFound {
			glog.V(3).Infoln("Not found in db", r.URL.Path)
			w.WriteHeader(http.StatusNotFound)
			return
		}
	} else {
		glog.V(0).Infoln(reqUrl, "exist")
		r.Header.Add("exist", "1")
	}

	urlLocation, err := operation.LookupFileId(fs.getMasterNode(), fileId)
	if err != nil {
		glog.V(1).Infoln("operation LookupFileId %s failed, err is %s", fileId, err.Error())
		w.WriteHeader(http.StatusNotFound)
		return
	}
	urlString := urlLocation
	if fs.redirectOnRead {
		http.Redirect(w, r, urlString, http.StatusFound)
		return
	}
	u, _ := url.Parse(urlString)
	q := u.Query()
	for key, values := range r.URL.Query() {
		for _, value := range values {
			q.Add(key, value)
		}
	}
	u.RawQuery = q.Encode()
	request := &http.Request{
		Method:        r.Method,
		URL:           u,
		Proto:         r.Proto,
		ProtoMajor:    r.ProtoMajor,
		ProtoMinor:    r.ProtoMinor,
		Header:        r.Header,
		Body:          r.Body,
		Host:          r.Host,
		ContentLength: r.ContentLength,
	}
	glog.V(3).Infoln("retrieving from", u)
	resp, do_err := util.Do(request)
	if do_err != nil {
		glog.V(0).Infoln("failing to connect to volume server", do_err.Error())
		writeJsonError(w, r, http.StatusInternalServerError, do_err)
		return
	}
	defer resp.Body.Close()
	for k, v := range resp.Header {
		w.Header()[k] = v
	}
	w.WriteHeader(resp.StatusCode)
	io.Copy(w, resp.Body)

}

func download(u string) (data []byte, fileName, contentType string, err error) {
	client := &http.Client{}
	request, err := http.NewRequest("GET", u, nil)
	if err != nil {
		return
	}

	resp, err := client.Do(request)
	if err != nil {
		return
	}
	defer resp.Body.Close()

	if resp.StatusCode != 200 {
		err = fmt.Errorf("%s", "下载失败")
	}
	data, err = ioutil.ReadAll(resp.Body)
	if err != nil {
		return
	}

	contentType = resp.Header.Get("Content-type")

	ur, err := url.Parse(u)
	if err != nil {
		return
	}
	_, fileName = path.Split(ur.Path)

	return
}<|MERGE_RESOLUTION|>--- conflicted
+++ resolved
@@ -83,11 +83,7 @@
 		shouldDisplayLoadMore,
 	}
 
-<<<<<<< HEAD
-	if strings.ToLower(r.Header.Get("Content-Type")) == "application/json" {
-=======
 	if r.Header.Get("Accept") == "application/json" {
->>>>>>> d953ed44
 		writeJsonQuiet(w, r, http.StatusOK, args)
 	} else {
 		ui.StatusTpl.Execute(w, args)
