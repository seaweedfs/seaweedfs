package weed_server

import (
	"encoding/json"
	"fmt"
	transport "github.com/Jille/raft-grpc-transport"
	boltdb "github.com/hashicorp/raft-boltdb"
	"io"
	"io/ioutil"
	"math/rand"
	"os"
	"path"
	"path/filepath"
	"sort"
	"strings"
	"time"

	"google.golang.org/grpc"

	"github.com/seaweedfs/seaweedfs/weed/pb"

<<<<<<< HEAD
	"github.com/hashicorp/raft"
=======
	hashicorpRaft "github.com/hashicorp/raft"
	"github.com/seaweedfs/raft"
>>>>>>> f7aeb065

	"github.com/seaweedfs/seaweedfs/weed/glog"
	"github.com/seaweedfs/seaweedfs/weed/topology"
)

const (
	ldbFile            = "logs.dat"
	sdbFile            = "stable.dat"
	updatePeersTimeout = 15 * time.Minute
)

type RaftServerOption struct {
	GrpcDialOption    grpc.DialOption
	Peers             map[string]pb.ServerAddress
	ServerAddr        pb.ServerAddress
	DataDir           string
	Topo              *topology.Topology
	RaftResumeState   bool
	HeartbeatInterval time.Duration
	ElectionTimeout   time.Duration
	RaftBootstrap     bool
}

type RaftServer struct {
	peers            map[string]pb.ServerAddress // initial peers to join with
	raftServer       *raft.Raft
	TransportManager *transport.Manager
	dataDir          string
	serverAddr       pb.ServerAddress
	topo             *topology.Topology
}

type StateMachine struct {
	raft.FSM
	topo *topology.Topology
}

var _ raft.FSM = &StateMachine{}

func (s StateMachine) Recovery(data []byte) error {
	state := topology.MaxVolumeIdCommand{}
	err := json.Unmarshal(data, &state)
	if err != nil {
		return err
	}
	glog.V(1).Infof("Recovery raft state %+v", state)
	s.topo.UpAdjustMaxVolumeId(state.MaxVolumeId)
	return nil
}

func (s *StateMachine) Apply(l *raft.Log) interface{} {
	before := s.topo.GetMaxVolumeId()
	state := topology.MaxVolumeIdCommand{}
	err := json.Unmarshal(l.Data, &state)
	if err != nil {
		return err
	}
	s.topo.UpAdjustMaxVolumeId(state.MaxVolumeId)

	glog.V(1).Infoln("max volume id", before, "==>", s.topo.GetMaxVolumeId())
	return nil
}

func (s *StateMachine) Snapshot() (raft.FSMSnapshot, error) {
	return &topology.MaxVolumeIdCommand{
		MaxVolumeId: s.topo.GetMaxVolumeId(),
	}, nil
}

func (s *StateMachine) Restore(r io.ReadCloser) error {
	b, err := ioutil.ReadAll(r)
	if err != nil {
		return err
	}
	if err := s.Recovery(b); err != nil {
		return err
	}
	return nil
}

func (s *RaftServer) Peers() (members []string) {
	if s.raftServer != nil {
		peers := s.raftServer.GetConfiguration().Configuration().Servers
		for _, p := range peers {
			members = append(members, string(p.ID))
		}
	}
	return
}

func getPeerIdx(self pb.ServerAddress, mapPeers map[string]pb.ServerAddress) int {
	peers := make([]pb.ServerAddress, 0, len(mapPeers))
	for _, peer := range mapPeers {
		peers = append(peers, peer)
	}
	sort.Slice(peers, func(i, j int) bool {
		return strings.Compare(string(peers[i]), string(peers[j])) < 0
	})
	for i, peer := range peers {
		if string(peer) == string(self) {
			return i
		}
	}
	return -1
}

func (s *RaftServer) AddPeersConfiguration() (cfg raft.Configuration) {
	for _, peer := range s.peers {
		cfg.Servers = append(cfg.Servers, raft.Server{
			Suffrage: raft.Voter,
			ID:       raft.ServerID(peer),
			Address:  raft.ServerAddress(peer.ToGrpcAddress()),
		})
	}
	return cfg
}

func (s *RaftServer) UpdatePeers() {
	for {
		select {
		case isLeader := <-s.raftServer.LeaderCh():
			if isLeader {
				peerLeader := string(s.serverAddr)
				existsPeerName := make(map[string]bool)
				for _, server := range s.raftServer.GetConfiguration().Configuration().Servers {
					if string(server.ID) == peerLeader {
						continue
					}
					existsPeerName[string(server.ID)] = true
				}
				for _, peer := range s.peers {
					peerName := string(peer)
					if peerName == peerLeader || existsPeerName[peerName] {
						continue
					}
					glog.V(0).Infof("adding new peer: %s", peerName)
					s.raftServer.AddVoter(
						raft.ServerID(peerName), raft.ServerAddress(peer.ToGrpcAddress()), 0, 0)
				}
				for peer, _ := range existsPeerName {
					if _, found := s.peers[peer]; !found {
						glog.V(0).Infof("removing old peer: %s", peer)
						s.raftServer.RemoveServer(raft.ServerID(peer), 0, 0)
					}
				}
				if _, found := s.peers[peerLeader]; !found {
					glog.V(0).Infof("removing old leader peer: %s", peerLeader)
					s.raftServer.RemoveServer(raft.ServerID(peerLeader), 0, 0)
				}
			}
			return
		case <-time.After(updatePeersTimeout):
			return
		}
	}
}

func NewRaftServer(option *RaftServerOption) (*RaftServer, error) {
	s := &RaftServer{
		peers:      option.Peers,
		serverAddr: option.ServerAddr,
		dataDir:    option.DataDir,
		topo:       option.Topo,
	}

	c := raft.DefaultConfig()
	c.LocalID = raft.ServerID(s.serverAddr) // TODO maybee the IP:port address will change
	c.HeartbeatTimeout = time.Duration(float64(option.HeartbeatInterval) * (rand.Float64()*0.25 + 1))
	c.ElectionTimeout = option.ElectionTimeout
	if c.LeaderLeaseTimeout > c.HeartbeatTimeout {
		c.LeaderLeaseTimeout = c.HeartbeatTimeout
	}
	if glog.V(4) {
		c.LogLevel = "Debug"
	} else if glog.V(2) {
		c.LogLevel = "Info"
	} else if glog.V(1) {
		c.LogLevel = "Warn"
	} else if glog.V(0) {
		c.LogLevel = "Error"
	}

<<<<<<< HEAD
	if option.RaftBootstrap || !option.RaftResumeState {
		os.RemoveAll(path.Join(s.dataDir, ldbFile))
		os.RemoveAll(path.Join(s.dataDir, sdbFile))
		os.RemoveAll(path.Join(s.dataDir, "snapshots"))
=======
	raft.RegisterCommand(&topology.MaxVolumeIdCommand{})

	var err error
	transporter := raft.NewGrpcTransporter(option.GrpcDialOption)
	glog.V(0).Infof("Starting RaftServer with %v", option.ServerAddr)

	// always clear previous log to avoid server is promotable
	os.RemoveAll(path.Join(s.dataDir, "log"))
	if !option.RaftResumeState {
		// always clear previous metadata
		os.RemoveAll(path.Join(s.dataDir, "conf"))
		os.RemoveAll(path.Join(s.dataDir, "snapshot"))
	}
	if err := os.MkdirAll(path.Join(s.dataDir, "snapshot"), os.ModePerm); err != nil {
		return nil, err
>>>>>>> f7aeb065
	}
	baseDir := s.dataDir

	ldb, err := boltdb.NewBoltStore(filepath.Join(baseDir, ldbFile))
	if err != nil {
		return nil, fmt.Errorf(`boltdb.NewBoltStore(%q): %v`, filepath.Join(baseDir, "logs.dat"), err)
	}

	sdb, err := boltdb.NewBoltStore(filepath.Join(baseDir, sdbFile))
	if err != nil {
		return nil, fmt.Errorf(`boltdb.NewBoltStore(%q): %v`, filepath.Join(baseDir, "stable.dat"), err)
	}

	fss, err := raft.NewFileSnapshotStore(baseDir, 3, os.Stderr)
	if err != nil {
		return nil, fmt.Errorf(`raft.NewFileSnapshotStore(%q, ...): %v`, baseDir, err)
	}

	s.TransportManager = transport.New(raft.ServerAddress(s.serverAddr), []grpc.DialOption{option.GrpcDialOption})

	stateMachine := StateMachine{topo: option.Topo}
	s.raftServer, err = raft.NewRaft(c, &stateMachine, ldb, sdb, fss, s.TransportManager.Transport())
	if err != nil {
		return nil, fmt.Errorf("raft.NewRaft: %v", err)
	}
	if option.RaftBootstrap || len(s.raftServer.GetConfiguration().Configuration().Servers) == 0 {
		cfg := s.AddPeersConfiguration()
		// Need to get lock, in case all servers do this at the same time.
		peerIdx := getPeerIdx(s.serverAddr, s.peers)
		timeSpeep := time.Duration(float64(c.LeaderLeaseTimeout) * (rand.Float64()*0.25 + 1) * float64(peerIdx))
		glog.V(0).Infof("Bootstrapping idx: %d sleep: %v new cluster: %+v", peerIdx, timeSpeep, cfg)
		time.Sleep(timeSpeep)
		f := s.raftServer.BootstrapCluster(cfg)
		if err := f.Error(); err != nil {
			return nil, fmt.Errorf("raft.Raft.BootstrapCluster: %v", err)
		}
	} else {
		go s.UpdatePeers()
	}

	return s, nil
}<|MERGE_RESOLUTION|>--- conflicted
+++ resolved
@@ -19,12 +19,7 @@
 
 	"github.com/seaweedfs/seaweedfs/weed/pb"
 
-<<<<<<< HEAD
 	"github.com/hashicorp/raft"
-=======
-	hashicorpRaft "github.com/hashicorp/raft"
-	"github.com/seaweedfs/raft"
->>>>>>> f7aeb065
 
 	"github.com/seaweedfs/seaweedfs/weed/glog"
 	"github.com/seaweedfs/seaweedfs/weed/topology"
@@ -207,28 +202,10 @@
 		c.LogLevel = "Error"
 	}
 
-<<<<<<< HEAD
 	if option.RaftBootstrap || !option.RaftResumeState {
 		os.RemoveAll(path.Join(s.dataDir, ldbFile))
 		os.RemoveAll(path.Join(s.dataDir, sdbFile))
 		os.RemoveAll(path.Join(s.dataDir, "snapshots"))
-=======
-	raft.RegisterCommand(&topology.MaxVolumeIdCommand{})
-
-	var err error
-	transporter := raft.NewGrpcTransporter(option.GrpcDialOption)
-	glog.V(0).Infof("Starting RaftServer with %v", option.ServerAddr)
-
-	// always clear previous log to avoid server is promotable
-	os.RemoveAll(path.Join(s.dataDir, "log"))
-	if !option.RaftResumeState {
-		// always clear previous metadata
-		os.RemoveAll(path.Join(s.dataDir, "conf"))
-		os.RemoveAll(path.Join(s.dataDir, "snapshot"))
-	}
-	if err := os.MkdirAll(path.Join(s.dataDir, "snapshot"), os.ModePerm); err != nil {
-		return nil, err
->>>>>>> f7aeb065
 	}
 	baseDir := s.dataDir
 
