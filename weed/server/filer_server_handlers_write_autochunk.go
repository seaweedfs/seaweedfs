package weed_server

import (
	"bytes"
	"context"
	"errors"
	"fmt"
	//"github.com/seaweedfs/seaweedfs/weed/s3api"
	"github.com/seaweedfs/seaweedfs/weed/s3api/s3_constants"
	"io"
	"net/http"
	"os"
	"path"
	"strconv"
	"strings"
	"time"

	"github.com/seaweedfs/seaweedfs/weed/filer"
	"github.com/seaweedfs/seaweedfs/weed/glog"
	"github.com/seaweedfs/seaweedfs/weed/operation"
	"github.com/seaweedfs/seaweedfs/weed/pb/filer_pb"
	"github.com/seaweedfs/seaweedfs/weed/storage/needle"
	"github.com/seaweedfs/seaweedfs/weed/util"
)

func (fs *FilerServer) autoChunk(ctx context.Context, w http.ResponseWriter, r *http.Request, contentLength int64, so *operation.StorageOption) {

	// autoChunking can be set at the command-line level or as a query param. Query param overrides command-line
	query := r.URL.Query()

	parsedMaxMB, _ := strconv.ParseInt(query.Get("maxMB"), 10, 32)
	maxMB := int32(parsedMaxMB)
	if maxMB <= 0 && fs.option.MaxMB > 0 {
		maxMB = int32(fs.option.MaxMB)
	}

	chunkSize := 1024 * 1024 * maxMB

	var reply *FilerPostResult
	var err error
	var md5bytes []byte
	if r.Method == http.MethodPost {
		if r.Header.Get("Content-Type") == "" && strings.HasSuffix(r.URL.Path, "/") {
			reply, err = fs.mkdir(ctx, w, r, so)
		} else {
			reply, md5bytes, err = fs.doPostAutoChunk(ctx, w, r, chunkSize, contentLength, so)
		}
	} else {
		reply, md5bytes, err = fs.doPutAutoChunk(ctx, w, r, chunkSize, contentLength, so)
	}
	if err != nil {
		if strings.HasPrefix(err.Error(), "read input:") || err.Error() == io.ErrUnexpectedEOF.Error() {
			writeJsonError(w, r, util.HttpStatusCancelled, err)
		} else if strings.HasSuffix(err.Error(), "is a file") || strings.HasSuffix(err.Error(), "already exists") {
			writeJsonError(w, r, http.StatusConflict, err)
		} else {
			writeJsonError(w, r, http.StatusInternalServerError, err)
		}
	} else if reply != nil {
		if len(md5bytes) > 0 {
			md5InBase64 := util.Base64Encode(md5bytes)
			w.Header().Set("Content-MD5", md5InBase64)
		}
		writeJsonQuiet(w, r, http.StatusCreated, reply)
	}
}

func (fs *FilerServer) doPostAutoChunk(ctx context.Context, w http.ResponseWriter, r *http.Request, chunkSize int32, contentLength int64, so *operation.StorageOption) (filerResult *FilerPostResult, md5bytes []byte, replyerr error) {
	multipartReader, multipartReaderErr := r.MultipartReader()
	if multipartReaderErr != nil {
		return nil, nil, multipartReaderErr
	}

	part1, part1Err := multipartReader.NextPart()
	if part1Err != nil {
		return nil, nil, part1Err
	}

	fileName := part1.FileName()
	if fileName != "" {
		fileName = path.Base(fileName)
	}
	contentType := part1.Header.Get("Content-Type")
	if contentType == "application/octet-stream" {
		contentType = ""
	}

	if so.SaveInside {
		buf := bufPool.Get().(*bytes.Buffer)
		buf.Reset()
		buf.ReadFrom(part1)
		filerResult, replyerr = fs.saveMetaData(ctx, r, fileName, contentType, so, nil, nil, 0, buf.Bytes())
		bufPool.Put(buf)
		return
	}

	fileChunks, md5Hash, chunkOffset, err, smallContent := fs.uploadReaderToChunks(w, r, part1, chunkSize, fileName, contentType, contentLength, so)
	if err != nil {
		return nil, nil, err
	}

	md5bytes = md5Hash.Sum(nil)
	headerMd5 := r.Header.Get("Content-Md5")
	if headerMd5 != "" && !(util.Base64Encode(md5bytes) == headerMd5 || fmt.Sprintf("%x", md5bytes) == headerMd5) {
		fs.filer.DeleteUncommittedChunks(fileChunks)
		return nil, nil, errors.New("The Content-Md5 you specified did not match what we received.")
	}
	filerResult, replyerr = fs.saveMetaData(ctx, r, fileName, contentType, so, md5bytes, fileChunks, chunkOffset, smallContent)
	if replyerr != nil {
		fs.filer.DeleteUncommittedChunks(fileChunks)
	}

	return
}

func (fs *FilerServer) doPutAutoChunk(ctx context.Context, w http.ResponseWriter, r *http.Request, chunkSize int32, contentLength int64, so *operation.StorageOption) (filerResult *FilerPostResult, md5bytes []byte, replyerr error) {

	fileName := path.Base(r.URL.Path)
	contentType := r.Header.Get("Content-Type")
	if contentType == "application/octet-stream" {
		contentType = ""
	}

	fileChunks, md5Hash, chunkOffset, err, smallContent := fs.uploadReaderToChunks(w, r, r.Body, chunkSize, fileName, contentType, contentLength, so)
	if err != nil {
		return nil, nil, err
	}

	md5bytes = md5Hash.Sum(nil)
	headerMd5 := r.Header.Get("Content-Md5")
	if headerMd5 != "" && !(util.Base64Encode(md5bytes) == headerMd5 || fmt.Sprintf("%x", md5bytes) == headerMd5) {
		fs.filer.DeleteUncommittedChunks(fileChunks)
		return nil, nil, errors.New("The Content-Md5 you specified did not match what we received.")
	}
	filerResult, replyerr = fs.saveMetaData(ctx, r, fileName, contentType, so, md5bytes, fileChunks, chunkOffset, smallContent)
	if replyerr != nil {
		fs.filer.DeleteUncommittedChunks(fileChunks)
	}

	return
}

func isAppend(r *http.Request) bool {
	return r.URL.Query().Get("op") == "append"
}

func skipCheckParentDirEntry(r *http.Request) bool {
	return r.URL.Query().Get("skipCheckParentDir") == "true"
}

func isS3Request(r *http.Request) bool {
	return r.Header.Get(s3_constants.AmzAuthType) != "" || r.Header.Get("X-Amz-Date") != ""
}

func (fs *FilerServer) saveMetaData(ctx context.Context, r *http.Request, fileName string, contentType string, so *operation.StorageOption, md5bytes []byte, fileChunks []*filer_pb.FileChunk, chunkOffset int64, content []byte) (filerResult *FilerPostResult, replyerr error) {

	// detect file mode
	modeStr := r.URL.Query().Get("mode")
	if modeStr == "" {
		modeStr = "0660"
	}
	mode, err := strconv.ParseUint(modeStr, 8, 32)
	if err != nil {
		glog.Errorf("Invalid mode format: %s, use 0660 by default", modeStr)
		mode = 0660
	}

	// fix the path
	path := r.URL.Path
	if strings.HasSuffix(path, "/") {
		if fileName != "" {
			path += fileName
		}
	} else {
		if fileName != "" {
			if possibleDirEntry, findDirErr := fs.filer.FindEntry(ctx, util.FullPath(path)); findDirErr == nil {
				if possibleDirEntry.IsDirectory() {
					path += "/" + fileName
				}
			}
		}
	}

	var entry *filer.Entry
	var newChunks []*filer_pb.FileChunk
	var mergedChunks []*filer_pb.FileChunk

	isAppend := isAppend(r)
	isOffsetWrite := len(fileChunks) > 0 && fileChunks[0].Offset > 0
	// when it is an append
	if isAppend || isOffsetWrite {
		existingEntry, findErr := fs.filer.FindEntry(ctx, util.FullPath(path))
		if findErr != nil && findErr != filer_pb.ErrNotFound {
			glog.V(0).Infof("failing to find %s: %v", path, findErr)
		}
		entry = existingEntry
	}
	if entry != nil {
		entry.Mtime = time.Now()
		entry.Md5 = nil
		// adjust chunk offsets
		if isAppend {
			for _, chunk := range fileChunks {
				chunk.Offset += int64(entry.FileSize)
			}
			entry.FileSize += uint64(chunkOffset)
		}
		newChunks = append(entry.GetChunks(), fileChunks...)

		// TODO
		if len(entry.Content) > 0 {
			replyerr = fmt.Errorf("append to small file is not supported yet")
			return
		}

	} else {
		glog.V(4).Infoln("saving", path)
		newChunks = fileChunks
		entry = &filer.Entry{
			FullPath: util.FullPath(path),
			Attr: filer.Attr{
				Mtime:    time.Now(),
				Crtime:   time.Now(),
				Mode:     os.FileMode(mode),
				Uid:      OS_UID,
				Gid:      OS_GID,
				TtlSec:   so.TtlSeconds,
				Mime:     contentType,
				Md5:      md5bytes,
				FileSize: uint64(chunkOffset),
			},
			Content: content,
		}
	}

	// maybe concatenate small chunks into one whole chunk
	mergedChunks, replyerr = fs.maybeMergeChunks(so, newChunks)
	if replyerr != nil {
		glog.V(0).Infof("merge chunks %s: %v", r.RequestURI, replyerr)
		mergedChunks = newChunks
	}

	// maybe compact entry chunks
	mergedChunks, replyerr = filer.MaybeManifestize(fs.saveAsChunk(so), mergedChunks)
	if replyerr != nil {
		glog.V(0).Infof("manifestize %s: %v", r.RequestURI, replyerr)
		return
	}
	entry.Chunks = mergedChunks
	if isOffsetWrite {
		entry.Md5 = nil
		entry.FileSize = entry.Size()
	}

	filerResult = &FilerPostResult{
		Name: fileName,
		Size: int64(entry.FileSize),
	}

	entry.Extended = SaveAmzMetaData(r, entry.Extended, false)

	for k, v := range r.Header {
		if len(v) > 0 && len(v[0]) > 0 {
			if strings.HasPrefix(k, needle.PairNamePrefix) || k == "Cache-Control" || k == "Expires" || k == "Content-Disposition" {
				entry.Extended[k] = []byte(v[0])
			}
			if k == "Response-Content-Disposition" {
				entry.Extended["Content-Disposition"] = []byte(v[0])
			}
		}
	}

	dbErr := fs.filer.CreateEntry(ctx, entry, false, false, nil, skipCheckParentDirEntry(r), so.MaxFileNameLength)
	// In test_bucket_listv2_delimiter_basic, the valid object key is the parent folder
<<<<<<< HEAD
	if dbErr != nil && strings.HasSuffix(dbErr.Error(), " is a file") && (r.Header.Get(s3_constants.AmzAuthType) != "" || r.Header.Get("X-Amz-Date") != "") {
=======
	if dbErr != nil && strings.HasSuffix(dbErr.Error(), " is a file") && isS3Request(r) {
>>>>>>> b8121e4b
		dbErr = fs.filer.CreateEntry(ctx, entry, false, false, nil, true, so.MaxFileNameLength)
	}
	if dbErr != nil {
		replyerr = dbErr
		filerResult.Error = dbErr.Error()
		glog.V(0).Infof("failing to write %s to filer server : %v", path, dbErr)
	}
	return filerResult, replyerr
}

func (fs *FilerServer) saveAsChunk(so *operation.StorageOption) filer.SaveDataAsChunkFunctionType {

	return func(reader io.Reader, name string, offset int64, tsNs int64) (*filer_pb.FileChunk, error) {
		var fileId string
		var uploadResult *operation.UploadResult

		err := util.Retry("saveAsChunk", func() error {
			// assign one file id for one chunk
			assignedFileId, urlLocation, auth, assignErr := fs.assignNewFileInfo(so)
			if assignErr != nil {
				return assignErr
			}

			fileId = assignedFileId

			// upload the chunk to the volume server
			uploadOption := &operation.UploadOption{
				UploadUrl:         urlLocation,
				Filename:          name,
				Cipher:            fs.option.Cipher,
				IsInputCompressed: false,
				MimeType:          "",
				PairMap:           nil,
				Jwt:               auth,
			}
			var uploadErr error
			uploadResult, uploadErr, _ = operation.Upload(reader, uploadOption)
			if uploadErr != nil {
				return uploadErr
			}
			return nil
		})
		if err != nil {
			return nil, err
		}

		return uploadResult.ToPbFileChunk(fileId, offset, tsNs), nil
	}
}

func (fs *FilerServer) mkdir(ctx context.Context, w http.ResponseWriter, r *http.Request, so *operation.StorageOption) (filerResult *FilerPostResult, replyerr error) {

	// detect file mode
	modeStr := r.URL.Query().Get("mode")
	if modeStr == "" {
		modeStr = "0660"
	}
	mode, err := strconv.ParseUint(modeStr, 8, 32)
	if err != nil {
		glog.Errorf("Invalid mode format: %s, use 0660 by default", modeStr)
		mode = 0660
	}

	// fix the path
	path := r.URL.Path
	if strings.HasSuffix(path, "/") {
		path = path[:len(path)-1]
	}

	existingEntry, err := fs.filer.FindEntry(ctx, util.FullPath(path))
	if err == nil && existingEntry != nil {
		replyerr = fmt.Errorf("dir %s already exists", path)
		return
	}

	glog.V(4).Infoln("mkdir", path)
	entry := &filer.Entry{
		FullPath: util.FullPath(path),
		Attr: filer.Attr{
			Mtime:  time.Now(),
			Crtime: time.Now(),
			Mode:   os.FileMode(mode) | os.ModeDir,
			Uid:    OS_UID,
			Gid:    OS_GID,
			TtlSec: so.TtlSeconds,
		},
	}

	filerResult = &FilerPostResult{
		Name: util.FullPath(path).Name(),
	}

	if dbErr := fs.filer.CreateEntry(ctx, entry, false, false, nil, false, so.MaxFileNameLength); dbErr != nil {
		replyerr = dbErr
		filerResult.Error = dbErr.Error()
		glog.V(0).Infof("failing to create dir %s on filer server : %v", path, dbErr)
	}
	return filerResult, replyerr
}

func SaveAmzMetaData(r *http.Request, existing map[string][]byte, isReplace bool) (metadata map[string][]byte) {

	metadata = make(map[string][]byte)
	if !isReplace {
		for k, v := range existing {
			metadata[k] = v
		}
	}

	if sc := r.Header.Get(s3_constants.AmzStorageClass); sc != "" {
		metadata[s3_constants.AmzStorageClass] = []byte(sc)
	}

	if ce := r.Header.Get("Content-Encoding"); ce != "" {
		metadata["Content-Encoding"] = []byte(ce)
	}

	if tags := r.Header.Get(s3_constants.AmzObjectTagging); tags != "" {
		for _, v := range strings.Split(tags, "&") {
			tag := strings.Split(v, "=")
			if len(tag) == 2 {
				metadata[s3_constants.AmzObjectTagging+"-"+tag[0]] = []byte(tag[1])
			} else if len(tag) == 1 {
				metadata[s3_constants.AmzObjectTagging+"-"+tag[0]] = nil
			}
		}
	}

	for header, values := range r.Header {
		if strings.HasPrefix(header, s3_constants.AmzUserMetaPrefix) {
			for _, value := range values {
				metadata[header] = []byte(value)
			}
		}
	}

	//acp-owner
	acpOwner := r.Header.Get(s3_constants.ExtAmzOwnerKey)
	if len(acpOwner) > 0 {
		metadata[s3_constants.ExtAmzOwnerKey] = []byte(acpOwner)
	}

	//acp-grants
	acpGrants := r.Header.Get(s3_constants.ExtAmzAclKey)
	if len(acpOwner) > 0 {
		metadata[s3_constants.ExtAmzAclKey] = []byte(acpGrants)
	}

	return

}<|MERGE_RESOLUTION|>--- conflicted
+++ resolved
@@ -272,11 +272,7 @@
 
 	dbErr := fs.filer.CreateEntry(ctx, entry, false, false, nil, skipCheckParentDirEntry(r), so.MaxFileNameLength)
 	// In test_bucket_listv2_delimiter_basic, the valid object key is the parent folder
-<<<<<<< HEAD
-	if dbErr != nil && strings.HasSuffix(dbErr.Error(), " is a file") && (r.Header.Get(s3_constants.AmzAuthType) != "" || r.Header.Get("X-Amz-Date") != "") {
-=======
 	if dbErr != nil && strings.HasSuffix(dbErr.Error(), " is a file") && isS3Request(r) {
->>>>>>> b8121e4b
 		dbErr = fs.filer.CreateEntry(ctx, entry, false, false, nil, true, so.MaxFileNameLength)
 	}
 	if dbErr != nil {
