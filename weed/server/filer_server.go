--- conflicted
+++ resolved
@@ -25,11 +25,7 @@
 type filerConf struct {
 	MysqlConf []mysql_store.MySqlConf `json:"mysql"`
 	mysql_store.ShardingConf
-<<<<<<< HEAD
-	PostgresConf []postgres_store.PostgresConf `json:"postgres"`
-=======
 	PostgresConf *postgres_store.PostgresConf `json:"postgres"`
->>>>>>> d953ed44
 }
 
 func parseConfFile(confPath string) (*filerConf, error) {
@@ -92,14 +88,8 @@
 	if setting.MysqlConf != nil && len(setting.MysqlConf) != 0 {
 		mysql_store := mysql_store.NewMysqlStore(setting.MysqlConf, setting.IsSharding, setting.ShardCount)
 		fs.filer = flat_namespace.NewFlatNamespaceFiler(master, mysql_store)
-<<<<<<< HEAD
-	} else if setting.PostgresConf != nil && len(setting.PostgresConf) != 0 {
-		postgres_store := postgres_store.NewPostgresStore(setting.PostgresConf, setting.IsSharding, setting.ShardCount)
-		fs.filer = flat_namespace.NewFlatNamespaceFiler(master, postgres_store)
-=======
 	} else if setting.PostgresConf != nil {
 		fs.filer = postgres_store.NewPostgresStore(master, *setting.PostgresConf)
->>>>>>> d953ed44
 	} else if cassandra_server != "" {
 		cassandra_store, err := cassandra_store.NewCassandraStore(cassandra_keyspace, cassandra_server)
 		if err != nil {
