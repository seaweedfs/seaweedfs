--- conflicted
+++ resolved
@@ -12,18 +12,12 @@
 	"sync"
 	"time"
 
+	"github.com/gorilla/mux"
 	"github.com/seaweedfs/seaweedfs/weed/stats"
-
 	"github.com/seaweedfs/seaweedfs/weed/cluster"
 	"github.com/seaweedfs/seaweedfs/weed/pb"
 
-	"github.com/gorilla/mux"
-<<<<<<< HEAD
 	"github.com/hashicorp/raft"
-=======
-	hashicorpRaft "github.com/hashicorp/raft"
-	"github.com/seaweedfs/raft"
->>>>>>> f7aeb065
 	"google.golang.org/grpc"
 
 	"github.com/seaweedfs/seaweedfs/weed/glog"
@@ -325,51 +319,29 @@
 	return seq
 }
 
-<<<<<<< HEAD
-func (ms *MasterServer) OnPeerUpdate(update *master_pb.ClusterNodeUpdate) {
+func (ms *MasterServer) OnPeerUpdate(update *master_pb.ClusterNodeUpdate, startFrom time.Time) {
 	if update.NodeType != cluster.MasterType || ms.Topo.RaftServer == nil {
-=======
-func (ms *MasterServer) OnPeerUpdate(update *master_pb.ClusterNodeUpdate, startFrom time.Time) {
-	if update.NodeType != cluster.MasterType || ms.Topo.HashicorpRaft == nil {
->>>>>>> f7aeb065
 		return
 	}
 	glog.V(4).Infof("OnPeerUpdate: %+v", update)
 
 	peerAddress := pb.ServerAddress(update.Address)
 	peerName := string(peerAddress)
-<<<<<<< HEAD
-	isLeader := ms.Topo.IsLeader()
-	if update.IsAdd {
-		if isLeader {
-			raftServerFound := false
-			for _, server := range ms.Topo.RaftServer.GetConfiguration().Configuration().Servers {
-				if string(server.ID) == peerName {
-					raftServerFound = true
-				}
-			}
-			if !raftServerFound {
-				glog.V(0).Infof("adding new raft server: %s", peerName)
-				ms.Topo.RaftServer.AddVoter(
-					raft.ServerID(peerName),
-					raft.ServerAddress(peerAddress.ToGrpcAddress()), 0, 0)
-=======
-	if ms.Topo.HashicorpRaft.State() != hashicorpRaft.Leader {
+	if ms.Topo.RaftServer.State() != raft.Leader {
 		return
 	}
 	if update.IsAdd {
 		raftServerFound := false
-		for _, server := range ms.Topo.HashicorpRaft.GetConfiguration().Configuration().Servers {
+		for _, server := range ms.Topo.RaftServer.GetConfiguration().Configuration().Servers {
 			if string(server.ID) == peerName {
 				raftServerFound = true
->>>>>>> f7aeb065
 			}
 		}
 		if !raftServerFound {
 			glog.V(0).Infof("adding new raft server: %s", peerName)
-			ms.Topo.HashicorpRaft.AddVoter(
-				hashicorpRaft.ServerID(peerName),
-				hashicorpRaft.ServerAddress(peerAddress.ToGrpcAddress()), 0, 0)
+			ms.Topo.RaftServer.AddVoter(
+				raft.ServerID(peerName),
+				raft.ServerAddress(peerAddress.ToGrpcAddress()), 0, 0)
 		}
 	} else {
 		pb.WithMasterClient(false, peerAddress, ms.grpcDialOption, true, func(client master_pb.SeaweedClient) error {
