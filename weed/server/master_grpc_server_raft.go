package weed_server

import (
	"context"
	"fmt"
<<<<<<< HEAD
=======

	"github.com/hashicorp/raft"

>>>>>>> 7394f7fe
	"github.com/seaweedfs/seaweedfs/weed/cluster"
	"github.com/seaweedfs/seaweedfs/weed/pb/master_pb"
	"github.com/hashicorp/raft"
)

func (ms *MasterServer) RaftListClusterServers(ctx context.Context, req *master_pb.RaftListClusterServersRequest) (*master_pb.RaftListClusterServersResponse, error) {
	resp := &master_pb.RaftListClusterServersResponse{}

<<<<<<< HEAD
	servers := ms.Topo.RaftServer.GetConfiguration().Configuration().Servers
=======
	ms.Topo.RaftServerAccessLock.RLock()
	if ms.Topo.HashicorpRaft == nil {
		ms.Topo.RaftServerAccessLock.RUnlock()
		return resp, nil
	}

	servers := ms.Topo.HashicorpRaft.GetConfiguration().Configuration().Servers
	ms.Topo.RaftServerAccessLock.RUnlock()
>>>>>>> 7394f7fe

	for _, server := range servers {
		resp.ClusterServers = append(resp.ClusterServers, &master_pb.RaftListClusterServersResponse_ClusterServers{
			Id:       string(server.ID),
			Address:  string(server.Address),
			Suffrage: server.Suffrage.String(),
		})
	}
	return resp, nil
}

func (ms *MasterServer) RaftAddServer(ctx context.Context, req *master_pb.RaftAddServerRequest) (*master_pb.RaftAddServerResponse, error) {
	resp := &master_pb.RaftAddServerResponse{}
<<<<<<< HEAD
	if ms.Topo.RaftServer.State() != raft.Leader {
		return nil, fmt.Errorf("raft add server %s failed: %s is no current leader", req.Id, ms.Topo.RaftServer.String())
=======

	ms.Topo.RaftServerAccessLock.RLock()
	defer ms.Topo.RaftServerAccessLock.RUnlock()

	if ms.Topo.HashicorpRaft == nil {
		return resp, nil
	}

	if ms.Topo.HashicorpRaft.State() != raft.Leader {
		return nil, fmt.Errorf("raft add server %s failed: %s is no current leader", req.Id, ms.Topo.HashicorpRaft.String())
>>>>>>> 7394f7fe
	}

	var idxFuture raft.IndexFuture
	if req.Voter {
		idxFuture = ms.Topo.RaftServer.AddVoter(raft.ServerID(req.Id), raft.ServerAddress(req.Address), 0, 0)
	} else {
		idxFuture = ms.Topo.RaftServer.AddNonvoter(raft.ServerID(req.Id), raft.ServerAddress(req.Address), 0, 0)
	}

	if err := idxFuture.Error(); err != nil {
		return nil, err
	}
	return resp, nil
}

func (ms *MasterServer) RaftRemoveServer(ctx context.Context, req *master_pb.RaftRemoveServerRequest) (*master_pb.RaftRemoveServerResponse, error) {
	resp := &master_pb.RaftRemoveServerResponse{}

<<<<<<< HEAD
	if ms.Topo.RaftServer.State() != raft.Leader {
		return nil, fmt.Errorf("raft remove server %s failed: %s is no current leader", req.Id, ms.Topo.RaftServer.String())
=======
	ms.Topo.RaftServerAccessLock.RLock()
	defer ms.Topo.RaftServerAccessLock.RUnlock()

	if ms.Topo.HashicorpRaft == nil {
		return resp, nil
	}

	if ms.Topo.HashicorpRaft.State() != raft.Leader {
		return nil, fmt.Errorf("raft remove server %s failed: %s is no current leader", req.Id, ms.Topo.HashicorpRaft.String())
>>>>>>> 7394f7fe
	}

	if !req.Force {
		ms.clientChansLock.RLock()
		_, ok := ms.clientChans[fmt.Sprintf("%s@%s", cluster.MasterType, req.Id)]
		ms.clientChansLock.RUnlock()
		if ok {
			return resp, fmt.Errorf("raft remove server %s failed: client connection to master exists", req.Id)
		}
	}

	idxFuture := ms.Topo.RaftServer.RemoveServer(raft.ServerID(req.Id), 0, 0)
	if err := idxFuture.Error(); err != nil {
		return nil, err
	}
	return resp, nil
}<|MERGE_RESOLUTION|>--- conflicted
+++ resolved
@@ -3,32 +3,24 @@
 import (
 	"context"
 	"fmt"
-<<<<<<< HEAD
-=======
 
 	"github.com/hashicorp/raft"
 
->>>>>>> 7394f7fe
 	"github.com/seaweedfs/seaweedfs/weed/cluster"
 	"github.com/seaweedfs/seaweedfs/weed/pb/master_pb"
-	"github.com/hashicorp/raft"
 )
 
 func (ms *MasterServer) RaftListClusterServers(ctx context.Context, req *master_pb.RaftListClusterServersRequest) (*master_pb.RaftListClusterServersResponse, error) {
 	resp := &master_pb.RaftListClusterServersResponse{}
 
-<<<<<<< HEAD
-	servers := ms.Topo.RaftServer.GetConfiguration().Configuration().Servers
-=======
 	ms.Topo.RaftServerAccessLock.RLock()
-	if ms.Topo.HashicorpRaft == nil {
+	if ms.Topo.RaftServer == nil {
 		ms.Topo.RaftServerAccessLock.RUnlock()
 		return resp, nil
 	}
 
-	servers := ms.Topo.HashicorpRaft.GetConfiguration().Configuration().Servers
+	servers := ms.Topo.RaftServer.GetConfiguration().Configuration().Servers
 	ms.Topo.RaftServerAccessLock.RUnlock()
->>>>>>> 7394f7fe
 
 	for _, server := range servers {
 		resp.ClusterServers = append(resp.ClusterServers, &master_pb.RaftListClusterServersResponse_ClusterServers{
@@ -42,21 +34,16 @@
 
 func (ms *MasterServer) RaftAddServer(ctx context.Context, req *master_pb.RaftAddServerRequest) (*master_pb.RaftAddServerResponse, error) {
 	resp := &master_pb.RaftAddServerResponse{}
-<<<<<<< HEAD
-	if ms.Topo.RaftServer.State() != raft.Leader {
-		return nil, fmt.Errorf("raft add server %s failed: %s is no current leader", req.Id, ms.Topo.RaftServer.String())
-=======
 
 	ms.Topo.RaftServerAccessLock.RLock()
 	defer ms.Topo.RaftServerAccessLock.RUnlock()
 
-	if ms.Topo.HashicorpRaft == nil {
+	if ms.Topo.RaftServer == nil {
 		return resp, nil
 	}
 
-	if ms.Topo.HashicorpRaft.State() != raft.Leader {
+	if ms.Topo.RaftServer.State() != raft.Leader {
 		return nil, fmt.Errorf("raft add server %s failed: %s is no current leader", req.Id, ms.Topo.HashicorpRaft.String())
->>>>>>> 7394f7fe
 	}
 
 	var idxFuture raft.IndexFuture
@@ -75,20 +62,15 @@
 func (ms *MasterServer) RaftRemoveServer(ctx context.Context, req *master_pb.RaftRemoveServerRequest) (*master_pb.RaftRemoveServerResponse, error) {
 	resp := &master_pb.RaftRemoveServerResponse{}
 
-<<<<<<< HEAD
-	if ms.Topo.RaftServer.State() != raft.Leader {
-		return nil, fmt.Errorf("raft remove server %s failed: %s is no current leader", req.Id, ms.Topo.RaftServer.String())
-=======
 	ms.Topo.RaftServerAccessLock.RLock()
 	defer ms.Topo.RaftServerAccessLock.RUnlock()
 
-	if ms.Topo.HashicorpRaft == nil {
+	if ms.Topo.RaftServer == nil {
 		return resp, nil
 	}
 
-	if ms.Topo.HashicorpRaft.State() != raft.Leader {
+	if ms.Topo.RaftServer.State() != raft.Leader {
 		return nil, fmt.Errorf("raft remove server %s failed: %s is no current leader", req.Id, ms.Topo.HashicorpRaft.String())
->>>>>>> 7394f7fe
 	}
 
 	if !req.Force {
