package weed_server

import (
	"net/http"
	"time"

	"github.com/hashicorp/raft"

	ui "github.com/seaweedfs/seaweedfs/weed/server/master_ui"
	"github.com/seaweedfs/seaweedfs/weed/stats"
	"github.com/seaweedfs/seaweedfs/weed/util"
)

func (ms *MasterServer) uiStatusHandler(w http.ResponseWriter, r *http.Request) {
	infos := make(map[string]interface{})
	infos["Up Time"] = time.Now().Sub(startTime).String()
	infos["Max Volume Id"] = ms.Topo.GetMaxVolumeId()
<<<<<<< HEAD
	args := struct {
		Version           string
		Topology          interface{}
		RaftServer        *raft.Raft
		Stats             map[string]interface{}
		Counters          *stats.ServerStats
		VolumeSizeLimitMB uint32
	}{
		util.Version(),
		ms.Topo.ToInfo(),
		ms.Topo.RaftServer,
		infos,
		serverStats,
		ms.option.VolumeSizeLimitMB,
=======

	ms.Topo.RaftServerAccessLock.RLock()
	defer ms.Topo.RaftServerAccessLock.RUnlock()

	if ms.Topo.RaftServer != nil {
		args := struct {
			Version           string
			Topology          interface{}
			RaftServer        raft.Server
			Stats             map[string]interface{}
			Counters          *stats.ServerStats
			VolumeSizeLimitMB uint32
		}{
			util.Version(),
			ms.Topo.ToInfo(),
			ms.Topo.RaftServer,
			infos,
			serverStats,
			ms.option.VolumeSizeLimitMB,
		}
		ui.StatusTpl.Execute(w, args)
	} else if ms.Topo.HashicorpRaft != nil {
		args := struct {
			Version           string
			Topology          interface{}
			RaftServer        *hashicorpRaft.Raft
			Stats             map[string]interface{}
			Counters          *stats.ServerStats
			VolumeSizeLimitMB uint32
		}{
			util.Version(),
			ms.Topo.ToInfo(),
			ms.Topo.HashicorpRaft,
			infos,
			serverStats,
			ms.option.VolumeSizeLimitMB,
		}
		ui.StatusNewRaftTpl.Execute(w, args)
>>>>>>> 7394f7fe
	}
	ui.StatusTpl.Execute(w, args)
}<|MERGE_RESOLUTION|>--- conflicted
+++ resolved
@@ -15,7 +15,8 @@
 	infos := make(map[string]interface{})
 	infos["Up Time"] = time.Now().Sub(startTime).String()
 	infos["Max Volume Id"] = ms.Topo.GetMaxVolumeId()
-<<<<<<< HEAD
+	ms.Topo.RaftServerAccessLock.RLock()
+	defer ms.Topo.RaftServerAccessLock.RUnlock()
 	args := struct {
 		Version           string
 		Topology          interface{}
@@ -30,46 +31,6 @@
 		infos,
 		serverStats,
 		ms.option.VolumeSizeLimitMB,
-=======
-
-	ms.Topo.RaftServerAccessLock.RLock()
-	defer ms.Topo.RaftServerAccessLock.RUnlock()
-
-	if ms.Topo.RaftServer != nil {
-		args := struct {
-			Version           string
-			Topology          interface{}
-			RaftServer        raft.Server
-			Stats             map[string]interface{}
-			Counters          *stats.ServerStats
-			VolumeSizeLimitMB uint32
-		}{
-			util.Version(),
-			ms.Topo.ToInfo(),
-			ms.Topo.RaftServer,
-			infos,
-			serverStats,
-			ms.option.VolumeSizeLimitMB,
-		}
-		ui.StatusTpl.Execute(w, args)
-	} else if ms.Topo.HashicorpRaft != nil {
-		args := struct {
-			Version           string
-			Topology          interface{}
-			RaftServer        *hashicorpRaft.Raft
-			Stats             map[string]interface{}
-			Counters          *stats.ServerStats
-			VolumeSizeLimitMB uint32
-		}{
-			util.Version(),
-			ms.Topo.ToInfo(),
-			ms.Topo.HashicorpRaft,
-			infos,
-			serverStats,
-			ms.option.VolumeSizeLimitMB,
-		}
-		ui.StatusNewRaftTpl.Execute(w, args)
->>>>>>> 7394f7fe
 	}
 	ui.StatusTpl.Execute(w, args)
 }