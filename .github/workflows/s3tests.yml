name: "Ceph S3 tests"

on:
  push:
    branches: [ master ]
  pull_request:
    branches: [ master ]

concurrency:
  group: ${{ github.head_ref }}/s3tests
  cancel-in-progress: true

permissions:
  contents: read

defaults:
  run:
    working-directory: docker

jobs:
  s3tests:
    name: Ceph S3 tests
    runs-on: ubuntu-22.04
    container:
      image: docker.io/kmlebedev/ceph-s3-tests:0.0.2
    timeout-minutes: 30
    steps:
      - name: Check out code into the Go module directory
        uses: actions/checkout@v4

      - name: Set up Go 1.x
        uses: actions/setup-go@v5
        with:
          go-version-file: 'go.mod'
        id: go

      - name: Run Ceph S3 tests
        timeout-minutes: 15
        env:
          S3TEST_CONF: /__w/seaweedfs/seaweedfs/docker/compose/s3tests.conf
        shell: bash
        run: |
          cd /__w/seaweedfs/seaweedfs/weed
          go install -buildvcs=false
          set -x
          nohup weed -v 0 server -filer -filer.maxMB=64 -s3 -ip.bind 0.0.0.0 \
            -master.raftHashicorp -master.electionTimeout 1s -master.volumeSizeLimitMB=1024 \
            -volume.max=100 -volume.preStopSeconds=1 -s3.port=8000 -metricsPort=9324 \
            -s3.allowEmptyFolder=false -s3.allowDeleteBucketNotEmpty=true -s3.config=../docker/compose/s3.json &
          sleep 10          
          cd /s3-tests
          tox -- \
          s3tests_boto3/functional/test_s3.py::test_bucket_list_empty \
          s3tests_boto3/functional/test_s3.py::test_bucket_list_distinct \
          s3tests_boto3/functional/test_s3.py::test_bucket_list_many \
          s3tests_boto3/functional/test_s3.py::test_bucket_listv2_many \
          s3tests_boto3/functional/test_s3.py::test_bucket_listv2_delimiter_prefix \
          s3tests_boto3/functional/test_s3.py::test_bucket_listv2_delimiter_prefix_ends_with_delimiter \
          s3tests_boto3/functional/test_s3.py::test_bucket_listv2_delimiter_alt \
          s3tests_boto3/functional/test_s3.py::test_bucket_listv2_delimiter_prefix_underscore \
          s3tests_boto3/functional/test_s3.py::test_bucket_listv2_delimiter_percentage \
          s3tests_boto3/functional/test_s3.py::test_bucket_listv2_delimiter_whitespace \
          s3tests_boto3/functional/test_s3.py::test_bucket_listv2_delimiter_dot \
          s3tests_boto3/functional/test_s3.py::test_bucket_listv2_delimiter_unreadable \
          s3tests_boto3/functional/test_s3.py::test_bucket_listv2_delimiter_empty \
          s3tests_boto3/functional/test_s3.py::test_bucket_listv2_delimiter_none \
          s3tests_boto3/functional/test_s3.py::test_bucket_listv2_delimiter_not_exist \
          s3tests_boto3/functional/test_s3.py::test_bucket_list_prefix_delimiter_basic \
          s3tests_boto3/functional/test_s3.py::test_bucket_listv2_prefix_delimiter_basic \
          s3tests_boto3/functional/test_s3.py::test_bucket_list_prefix_delimiter_alt \
          s3tests_boto3/functional/test_s3.py::test_bucket_listv2_prefix_delimiter_alt \
          s3tests_boto3/functional/test_s3.py::test_bucket_list_prefix_delimiter_prefix_not_exist \
          s3tests_boto3/functional/test_s3.py::test_bucket_listv2_prefix_delimiter_prefix_not_exist \
          s3tests_boto3/functional/test_s3.py::test_bucket_list_prefix_delimiter_delimiter_not_exist \
          s3tests_boto3/functional/test_s3.py::test_bucket_listv2_prefix_delimiter_delimiter_not_exist \
          s3tests_boto3/functional/test_s3.py::test_bucket_list_prefix_delimiter_prefix_delimiter_not_exist \
          s3tests_boto3/functional/test_s3.py::test_bucket_listv2_prefix_delimiter_prefix_delimiter_not_exist \
          s3tests_boto3/functional/test_s3.py::test_bucket_listv2_fetchowner_notempty \
          s3tests_boto3/functional/test_s3.py::test_bucket_list_prefix_basic \
          s3tests_boto3/functional/test_s3.py::test_bucket_listv2_prefix_basic \
          s3tests_boto3/functional/test_s3.py::test_bucket_list_prefix_alt \
          s3tests_boto3/functional/test_s3.py::test_bucket_listv2_prefix_alt \
          s3tests_boto3/functional/test_s3.py::test_bucket_list_prefix_empty \
          s3tests_boto3/functional/test_s3.py::test_bucket_listv2_prefix_empty \
          s3tests_boto3/functional/test_s3.py::test_bucket_list_prefix_none \
          s3tests_boto3/functional/test_s3.py::test_bucket_listv2_prefix_none \
          s3tests_boto3/functional/test_s3.py::test_bucket_list_prefix_not_exist \
          s3tests_boto3/functional/test_s3.py::test_bucket_listv2_prefix_not_exist \
          s3tests_boto3/functional/test_s3.py::test_bucket_list_prefix_unreadable \
          s3tests_boto3/functional/test_s3.py::test_bucket_listv2_prefix_unreadable \
          s3tests_boto3/functional/test_s3.py::test_bucket_list_maxkeys_one \
          s3tests_boto3/functional/test_s3.py::test_bucket_listv2_maxkeys_one \
          s3tests_boto3/functional/test_s3.py::test_bucket_list_maxkeys_zero \
          s3tests_boto3/functional/test_s3.py::test_bucket_listv2_maxkeys_zero \
          s3tests_boto3/functional/test_s3.py::test_bucket_list_marker_none \
          s3tests_boto3/functional/test_s3.py::test_bucket_list_marker_empty \
          s3tests_boto3/functional/test_s3.py::test_bucket_listv2_continuationtoken \
          s3tests_boto3/functional/test_s3.py::test_bucket_listv2_both_continuationtoken_startafter \
          s3tests_boto3/functional/test_s3.py::test_bucket_list_marker_unreadable \
          s3tests_boto3/functional/test_s3.py::test_bucket_listv2_startafter_unreadable \
          s3tests_boto3/functional/test_s3.py::test_bucket_list_marker_not_in_list \
          s3tests_boto3/functional/test_s3.py::test_bucket_listv2_startafter_not_in_list \
          s3tests_boto3/functional/test_s3.py::test_bucket_list_marker_after_list \
          s3tests_boto3/functional/test_s3.py::test_bucket_listv2_startafter_after_list \
          s3tests_boto3/functional/test_s3.py::test_bucket_list_objects_anonymous_fail \
          s3tests_boto3/functional/test_s3.py::test_bucket_listv2_objects_anonymous_fail \
          s3tests_boto3/functional/test_s3.py::test_bucket_list_long_name \
          s3tests_boto3/functional/test_s3.py::test_bucket_list_special_prefix \
          s3tests_boto3/functional/test_s3.py::test_bucket_delete_notexist \
          s3tests_boto3/functional/test_s3.py::test_bucket_create_delete \
          s3tests_boto3/functional/test_s3.py::test_object_read_not_exist \
          s3tests_boto3/functional/test_s3.py::test_multi_object_delete \
          s3tests_boto3/functional/test_s3.py::test_multi_objectv2_delete \
          s3tests_boto3/functional/test_s3.py::test_object_head_zero_bytes \
          s3tests_boto3/functional/test_s3.py::test_object_write_check_etag \
          s3tests_boto3/functional/test_s3.py::test_object_write_cache_control \
          s3tests_boto3/functional/test_s3.py::test_object_write_expires \
          s3tests_boto3/functional/test_s3.py::test_object_write_read_update_read_delete \
          s3tests_boto3/functional/test_s3.py::test_object_metadata_replaced_on_put \
          s3tests_boto3/functional/test_s3.py::test_object_write_file \
          s3tests_boto3/functional/test_s3.py::test_post_object_invalid_date_format \
          s3tests_boto3/functional/test_s3.py::test_post_object_no_key_specified \
          s3tests_boto3/functional/test_s3.py::test_post_object_missing_signature \
          s3tests_boto3/functional/test_s3.py::test_post_object_condition_is_case_sensitive \
          s3tests_boto3/functional/test_s3.py::test_post_object_expires_is_case_sensitive \
          s3tests_boto3/functional/test_s3.py::test_post_object_missing_expires_condition \
          s3tests_boto3/functional/test_s3.py::test_post_object_missing_conditions_list \
          s3tests_boto3/functional/test_s3.py::test_post_object_upload_size_limit_exceeded \
          s3tests_boto3/functional/test_s3.py::test_post_object_missing_content_length_argument \
          s3tests_boto3/functional/test_s3.py::test_post_object_invalid_content_length_argument \
          s3tests_boto3/functional/test_s3.py::test_post_object_upload_size_below_minimum \
          s3tests_boto3/functional/test_s3.py::test_post_object_empty_conditions \
          s3tests_boto3/functional/test_s3.py::test_get_object_ifmatch_good \
          s3tests_boto3/functional/test_s3.py::test_get_object_ifnonematch_good \
          s3tests_boto3/functional/test_s3.py::test_get_object_ifmatch_failed \
          s3tests_boto3/functional/test_s3.py::test_get_object_ifnonematch_failed \
          s3tests_boto3/functional/test_s3.py::test_get_object_ifmodifiedsince_good \
          s3tests_boto3/functional/test_s3.py::test_get_object_ifmodifiedsince_failed \
          s3tests_boto3/functional/test_s3.py::test_get_object_ifunmodifiedsince_failed \
          s3tests_boto3/functional/test_s3.py::test_bucket_head \
          s3tests_boto3/functional/test_s3.py::test_bucket_head_notexist \
          s3tests_boto3/functional/test_s3.py::test_object_raw_authenticated \
          s3tests_boto3/functional/test_s3.py::test_object_raw_authenticated_bucket_acl \
          s3tests_boto3/functional/test_s3.py::test_object_raw_authenticated_object_acl \
          s3tests_boto3/functional/test_s3.py::test_object_raw_authenticated_object_gone \
          s3tests_boto3/functional/test_s3.py::test_object_raw_get_x_amz_expires_out_range_zero \
          s3tests_boto3/functional/test_s3.py::test_object_anon_put \
          s3tests_boto3/functional/test_s3.py::test_object_put_authenticated \
          s3tests_boto3/functional/test_s3.py::test_bucket_recreate_overwrite_acl \
          s3tests_boto3/functional/test_s3.py::test_bucket_recreate_new_acl \
          s3tests_boto3/functional/test_s3.py::test_buckets_create_then_list \
          s3tests_boto3/functional/test_s3.py::test_buckets_list_ctime \
          s3tests_boto3/functional/test_s3.py::test_list_buckets_invalid_auth \
          s3tests_boto3/functional/test_s3.py::test_list_buckets_bad_auth \
          s3tests_boto3/functional/test_s3.py::test_bucket_create_naming_good_contains_period \
          s3tests_boto3/functional/test_s3.py::test_bucket_create_naming_good_contains_hyphen \
          s3tests_boto3/functional/test_s3.py::test_bucket_list_special_prefix \
          s3tests_boto3/functional/test_s3.py::test_object_copy_zero_size \
          s3tests_boto3/functional/test_s3.py::test_object_copy_same_bucket \
          s3tests_boto3/functional/test_s3.py::test_object_copy_to_itself \
          s3tests_boto3/functional/test_s3.py::test_object_copy_diff_bucket \
          s3tests_boto3/functional/test_s3.py::test_object_copy_canned_acl \
          s3tests_boto3/functional/test_s3.py::test_object_copy_bucket_not_found \
          s3tests_boto3/functional/test_s3.py::test_object_copy_key_not_found \
          s3tests_boto3/functional/test_s3.py::test_multipart_copy_small \
          s3tests_boto3/functional/test_s3.py::test_multipart_copy_without_range \
          s3tests_boto3/functional/test_s3.py::test_multipart_copy_multiple_sizes \
<<<<<<< HEAD
          s3tests_boto3/functional/test_s3.py::test_multipart_get_part \
          s3tests_boto3/functional/test_s3.py::test_multipart_upload_multiple_sizes \
=======
          s3tests_boto3/functional/test_s3.py::test_multipart_upload \
>>>>>>> 3e25ed1b
          s3tests_boto3/functional/test_s3.py::test_multipart_upload_contents \
          s3tests_boto3/functional/test_s3.py::test_multipart_upload_overwrite_existing_object \
          s3tests_boto3/functional/test_s3.py::test_multipart_upload_size_too_small \
          s3tests_boto3/functional/test_s3.py::test_abort_multipart_upload \
          s3tests_boto3/functional/test_s3.py::test_list_multipart_upload \
          s3tests_boto3/functional/test_s3.py::test_atomic_read_1mb \
          s3tests_boto3/functional/test_s3.py::test_atomic_read_4mb \
          s3tests_boto3/functional/test_s3.py::test_atomic_read_8mb \
          s3tests_boto3/functional/test_s3.py::test_atomic_write_1mb \
          s3tests_boto3/functional/test_s3.py::test_atomic_write_4mb \
          s3tests_boto3/functional/test_s3.py::test_atomic_write_8mb \
          s3tests_boto3/functional/test_s3.py::test_atomic_dual_write_1mb \
          s3tests_boto3/functional/test_s3.py::test_atomic_dual_write_4mb \
          s3tests_boto3/functional/test_s3.py::test_atomic_dual_write_8mb \
          s3tests_boto3/functional/test_s3.py::test_atomic_multipart_upload_write \
          s3tests_boto3/functional/test_s3.py::test_ranged_request_response_code \
          s3tests_boto3/functional/test_s3.py::test_ranged_big_request_response_code \
          s3tests_boto3/functional/test_s3.py::test_ranged_request_skip_leading_bytes_response_code \
          s3tests_boto3/functional/test_s3.py::test_ranged_request_return_trailing_bytes_response_code \
          s3tests_boto3/functional/test_s3.py::test_copy_object_ifmatch_good \
          s3tests_boto3/functional/test_s3.py::test_copy_object_ifnonematch_failed<|MERGE_RESOLUTION|>--- conflicted
+++ resolved
@@ -165,15 +165,13 @@
           s3tests_boto3/functional/test_s3.py::test_multipart_copy_small \
           s3tests_boto3/functional/test_s3.py::test_multipart_copy_without_range \
           s3tests_boto3/functional/test_s3.py::test_multipart_copy_multiple_sizes \
-<<<<<<< HEAD
           s3tests_boto3/functional/test_s3.py::test_multipart_get_part \
+          s3tests_boto3/functional/test_s3.py::test_multipart_upload \
           s3tests_boto3/functional/test_s3.py::test_multipart_upload_multiple_sizes \
-=======
-          s3tests_boto3/functional/test_s3.py::test_multipart_upload \
->>>>>>> 3e25ed1b
           s3tests_boto3/functional/test_s3.py::test_multipart_upload_contents \
           s3tests_boto3/functional/test_s3.py::test_multipart_upload_overwrite_existing_object \
           s3tests_boto3/functional/test_s3.py::test_multipart_upload_size_too_small \
+          s3tests_boto3/functional/test_s3.py::test_multipart_resend_first_finishes_last \
           s3tests_boto3/functional/test_s3.py::test_abort_multipart_upload \
           s3tests_boto3/functional/test_s3.py::test_list_multipart_upload \
           s3tests_boto3/functional/test_s3.py::test_atomic_read_1mb \
