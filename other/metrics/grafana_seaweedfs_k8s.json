{
  "annotations": {
    "list": [
      {
        "builtIn": 1,
        "datasource": "$DS_PROMETHEUS",
        "enable": true,
        "hide": true,
        "iconColor": "rgba(0, 211, 255, 1)",
        "limit": 100,
        "name": "Annotations & Alerts",
        "showIn": 0,
        "type": "dashboard"
      }
    ]
  },
  "editable": true,
  "gnetId": 10423,
  "graphTooltip": 0,
  "id": 3690,
  "iteration": 1602763266349,
  "links": [],
  "panels": [
    {
      "collapsed": false,
      "datasource": null,
      "gridPos": {
        "h": 1,
        "w": 24,
        "x": 0,
        "y": 0
      },
      "id": 60,
      "panels": [],
      "title": "S3 api",
      "type": "row"
    },
    {
      "aliasColors": {},
      "bars": false,
      "dashLength": 10,
      "dashes": false,
      "datasource": "$DS_PROMETHEUS",
      "editable": true,
      "error": false,
      "fieldConfig": {
        "defaults": {
          "custom": {}
        },
        "overrides": []
      },
      "fill": 0,
      "fillGradient": 0,
      "grid": {},
      "gridPos": {
        "h": 7,
        "w": 12,
        "x": 0,
        "y": 1
      },
      "hiddenSeries": false,
      "id": 63,
      "legend": {
        "alignAsTable": false,
        "avg": false,
        "current": true,
        "hideEmpty": true,
        "hideZero": true,
        "max": false,
        "min": false,
        "rightSide": false,
        "show": true,
        "sideWidth": 250,
        "sort": "max",
        "sortDesc": true,
        "total": false,
        "values": true
      },
      "lines": true,
      "linewidth": 1,
      "links": [],
      "maxPerRow": 1,
      "nullPointMode": "null as zero",
      "percentage": false,
      "pluginVersion": "7.1.0",
      "pointradius": 5,
      "points": false,
      "renderer": "flot",
      "seriesOverrides": [
        {
          "alias": "total",
          "lines": false
        }
      ],
      "spaceLength": 10,
      "stack": false,
      "steppedLine": false,
      "targets": [
        {
          "expr": "sum(rate(SeaweedFS_s3_request_total{namespace=\"$namespace\",service=~\"$service-api\",type=~\"$method\"}[1m])) by (code)",
          "format": "time_series",
          "interval": "",
          "intervalFactor": 2,
          "legendFormat": "{{code}}",
          "refId": "A",
          "step": 30
        }
      ],
      "thresholds": [],
      "timeFrom": null,
      "timeRegions": [],
      "timeShift": null,
      "title": "S3 QPS by statusCode",
      "tooltip": {
        "msResolution": true,
        "shared": true,
        "sort": 2,
        "value_type": "individual"
      },
      "type": "graph",
      "xaxis": {
        "buckets": null,
        "mode": "time",
        "name": null,
        "show": true,
        "values": []
      },
      "yaxes": [
        {
          "format": "short",
          "label": null,
          "logBase": 1,
          "max": null,
          "min": "0",
          "show": true
        },
        {
          "format": "short",
          "label": null,
          "logBase": 1,
          "max": null,
          "min": null,
          "show": true
        }
      ],
      "yaxis": {
        "align": false,
        "alignLevel": null
      }
    },
    {
      "aliasColors": {},
      "bars": false,
      "dashLength": 10,
      "dashes": false,
      "datasource": "$DS_PROMETHEUS",
      "editable": true,
      "error": false,
      "fieldConfig": {
        "defaults": {
          "custom": {}
        },
        "overrides": []
      },
      "fill": 0,
      "fillGradient": 0,
      "grid": {},
      "gridPos": {
        "h": 7,
        "w": 12,
        "x": 12,
        "y": 1
      },
      "hiddenSeries": false,
      "id": 62,
      "legend": {
        "alignAsTable": false,
        "avg": false,
        "current": true,
        "hideEmpty": true,
        "hideZero": true,
        "max": false,
        "min": false,
        "rightSide": false,
        "show": true,
        "sideWidth": 250,
        "sort": "max",
        "sortDesc": true,
        "total": false,
        "values": true
      },
      "lines": true,
      "linewidth": 1,
      "links": [],
      "maxPerRow": 1,
      "nullPointMode": "null as zero",
      "percentage": false,
      "pluginVersion": "7.1.0",
      "pointradius": 5,
      "points": false,
      "renderer": "flot",
      "seriesOverrides": [
        {
          "alias": "total",
          "lines": false
        }
      ],
      "spaceLength": 10,
      "stack": false,
      "steppedLine": false,
      "targets": [
        {
          "expr": "sum(rate(SeaweedFS_s3_request_total{namespace=\"$namespace\",service=~\"$service-api\"}[1m])) by (type)",
          "format": "time_series",
          "interval": "",
          "intervalFactor": 2,
          "legendFormat": "{{type}}",
          "refId": "A",
          "step": 30
        }
      ],
      "thresholds": [],
      "timeFrom": null,
      "timeRegions": [],
      "timeShift": null,
      "title": "S3 QPS by  method",
      "tooltip": {
        "msResolution": true,
        "shared": true,
        "sort": 2,
        "value_type": "individual"
      },
      "type": "graph",
      "xaxis": {
        "buckets": null,
        "mode": "time",
        "name": null,
        "show": true,
        "values": []
      },
      "yaxes": [
        {
          "format": "short",
          "label": null,
          "logBase": 1,
          "max": null,
          "min": "0",
          "show": true
        },
        {
          "format": "short",
          "label": null,
          "logBase": 1,
          "max": null,
          "min": null,
          "show": true
        }
      ],
      "yaxis": {
        "align": false,
        "alignLevel": null
      }
    },
    {
      "aliasColors": {},
      "bars": false,
      "dashLength": 10,
      "dashes": false,
      "datasource": "${DS_PROMETHEUS}",
      "fill": 1,
      "fieldConfig": {
        "defaults": {
          "unit": "decbytes"
        },
        "overrides": []
      },
      "fillGradient": 0,
      "gridPos": {
        "h": 7,
        "w": 12,
        "x": 0,
        "y": 8
      },
      "hiddenSeries": false,
      "id": 84,
      "legend": {
        "avg": false,
        "current": false,
        "max": false,
        "min": false,
        "show": true,
        "total": false,
        "values": false
      },
      "lines": true,
      "linewidth": 1,
      "links": [],
      "nullPointMode": "null",
      "options": {
        "alertThreshold": true
      },
      "percentage": false,
      "pluginVersion": "8.1.2",
      "pointradius": 5,
      "points": false,
      "renderer": "flot",
      "seriesOverrides": [],
      "spaceLength": 10,
      "stack": false,
      "steppedLine": false,
      "targets": [
        {
          "expr": "sum(rate(SeaweedFS_s3_bucket_traffic_received_bytes_total{namespace=\"$namespace\",service=~\"$service-api\"}[$__interval])) by (bucket)",
          "format": "time_series",
          "hide": false,
          "intervalFactor": 2,
          "legendFormat": "{{bucket}}",
          "refId": "A"
        }
      ],
      "thresholds": [],
      "timeFrom": null,
      "timeRegions": [],
      "timeShift": null,
      "title": "S3 Bucket Traffic Received",
      "tooltip": {
        "shared": true,
        "sort": 0,
        "value_type": "individual"
      },
      "type": "graph",
      "xaxis": {
        "buckets": null,
        "mode": "time",
        "name": null,
        "show": true,
        "values": []
      },
      "yaxes": [
        {
          "format": "decbytes",
          "logBase": 1,
          "min": 0,
          "show": true
        },
        {
          "format": "short",
          "logBase": 1,
          "show": false
        }
      ],
      "yaxis": {
        "align": false,
        "alignLevel": null
      }
    },
    {
      "aliasColors": {},
      "bars": false,
      "dashLength": 10,
      "dashes": false,
      "datasource": "${DS_PROMETHEUS}",
      "fill": 1,
      "fieldConfig": {
        "defaults": {
          "unit": "decbytes"
        },
        "overrides": []
      },
      "fillGradient": 0,
      "gridPos": {
        "h": 7,
        "w": 12,
        "x": 12,
        "y": 8
      },
      "hiddenSeries": false,
      "id": 85,
      "legend": {
        "avg": false,
        "current": false,
        "max": false,
        "min": false,
        "show": true,
        "total": false,
        "values": false
      },
      "lines": true,
      "linewidth": 1,
      "links": [],
      "nullPointMode": "null",
      "options": {
        "alertThreshold": true
      },
      "percentage": false,
      "pluginVersion": "8.1.2",
      "pointradius": 5,
      "points": false,
      "renderer": "flot",
      "seriesOverrides": [],
      "spaceLength": 10,
      "stack": false,
      "steppedLine": false,
      "targets": [
        {
          "expr": "sum(rate(SeaweedFS_s3_bucket_traffic_sent_bytes_total{namespace=\"$namespace\",service=~\"$service-api\"}[$__interval])) by (bucket)",
          "format": "time_series",
          "hide": false,
          "intervalFactor": 2,
          "legendFormat": "{{bucket}}",
          "refId": "A"
        }
      ],
      "thresholds": [],
      "timeFrom": null,
      "timeRegions": [],
      "timeShift": null,
      "title": "S3 Bucket Traffic Sent",
      "tooltip": {
        "shared": true,
        "sort": 0,
        "value_type": "individual"
      },
      "type": "graph",
      "xaxis": {
        "buckets": null,
        "mode": "time",
        "name": null,
        "show": true,
        "values": []
      },
      "yaxes": [
        {
          "format": "decbytes",
          "logBase": 1,
          "min": 0,
          "show": true
        },
        {
          "format": "short",
          "logBase": 1,
          "show": false
        }
      ],
      "yaxis": {
        "align": false,
        "alignLevel": null
      }
    },
    {
      "aliasColors": {},
      "bars": false,
      "dashLength": 10,
      "dashes": false,
      "datasource": "$DS_PROMETHEUS",
      "fill": 1,
      "fillGradient": 0,
      "fieldConfig": {
        "defaults": {
<<<<<<< HEAD
          "unit": "decbytes"
=======
          "unit": "reqps"
>>>>>>> 93d07793
        },
        "overrides": []
      },
      "gridPos": {
        "h": 7,
<<<<<<< HEAD
        "w": 12,
=======
        "w": 6,
>>>>>>> 93d07793
        "x": 0,
        "y": 15
      },
      "hiddenSeries": false,
<<<<<<< HEAD
      "id": 87,
=======
      "id": 86,
>>>>>>> 93d07793
      "legend": {
        "avg": false,
        "current": false,
        "max": false,
        "min": false,
        "show": true,
        "total": false,
        "values": false
      },
      "lines": true,
      "linewidth": 1,
      "links": [],
      "nullPointMode": "null",
<<<<<<< HEAD
      "percentage": false,
      "pluginVersion": "8.1.2",
      "pointradius": 5,
      "points": false,
      "renderer": "flot",
      "seriesOverrides": [],
      "spaceLength": 10,
      "stack": false,
      "steppedLine": false,
      "targets": [
        {
          "expr": "max(SeaweedFS_s3_bucket_size_bytes{namespace=\"$namespace\",service=~\"$service-api\"}) by (bucket)",
          "format": "time_series",
          "hide": false,
          "intervalFactor": 2,
          "legendFormat": "{{bucket}} (logical)",
          "refId": "A"
        },
        {
          "expr": "max(SeaweedFS_s3_bucket_physical_size_bytes{namespace=\"$namespace\",service=~\"$service-api\"}) by (bucket)",
          "format": "time_series",
          "hide": false,
          "intervalFactor": 2,
          "legendFormat": "{{bucket}} (physical)",
          "refId": "B"
        }
      ],
      "thresholds": [],
      "timeFrom": null,
      "timeRegions": [],
      "timeShift": null,
      "title": "S3 Bucket Size",
      "tooltip": {
        "shared": true,
        "sort": 0,
        "value_type": "individual"
      },
      "type": "graph",
      "xaxis": {
        "buckets": null,
        "mode": "time",
        "name": null,
        "show": true,
        "values": []
      },
      "yaxes": [
        {
          "format": "decbytes",
          "logBase": 1,
          "min": 0,
          "show": true
        },
        {
          "format": "short",
          "logBase": 1,
          "show": false
        }
      ],
      "yaxis": {
        "align": false,
        "alignLevel": null
      }
    },
    {
      "aliasColors": {},
      "bars": false,
      "dashLength": 10,
      "dashes": false,
      "datasource": "$DS_PROMETHEUS",
      "fill": 1,
      "fillGradient": 0,
      "fieldConfig": {
        "defaults": {
          "unit": "short"
        },
        "overrides": []
      },
      "gridPos": {
        "h": 7,
        "w": 12,
        "x": 12,
        "y": 15
      },
      "hiddenSeries": false,
      "id": 88,
      "legend": {
        "avg": false,
        "current": false,
        "max": false,
        "min": false,
        "show": true,
        "total": false,
        "values": false
      },
      "lines": true,
      "linewidth": 1,
      "links": [],
      "nullPointMode": "null",
=======
      "options": {
        "alertThreshold": true
      },
>>>>>>> 93d07793
      "percentage": false,
      "pluginVersion": "8.1.2",
      "pointradius": 5,
      "points": false,
      "renderer": "flot",
      "seriesOverrides": [],
      "spaceLength": 10,
      "stack": false,
      "steppedLine": false,
      "targets": [
        {
<<<<<<< HEAD
          "expr": "max(SeaweedFS_s3_bucket_object_count{namespace=\"$namespace\",service=~\"$service-api\"}) by (bucket)",
=======
          "expr": "sum(rate(SeaweedFS_s3_request_total{namespace=\"$namespace\",service=~\"$service-api\"}[$__interval])) by (bucket)",
>>>>>>> 93d07793
          "format": "time_series",
          "hide": false,
          "intervalFactor": 2,
          "legendFormat": "{{bucket}}",
          "refId": "A"
        }
      ],
      "thresholds": [],
      "timeFrom": null,
      "timeRegions": [],
      "timeShift": null,
<<<<<<< HEAD
      "title": "S3 Bucket Object Count",
=======
      "title": "S3 API Calls per Bucket",
>>>>>>> 93d07793
      "tooltip": {
        "shared": true,
        "sort": 0,
        "value_type": "individual"
      },
      "type": "graph",
      "xaxis": {
        "buckets": null,
        "mode": "time",
        "name": null,
        "show": true,
        "values": []
      },
      "yaxes": [
        {
<<<<<<< HEAD
          "format": "short",
=======
          "format": "reqps",
>>>>>>> 93d07793
          "logBase": 1,
          "min": 0,
          "show": true
        },
        {
          "format": "short",
          "logBase": 1,
          "show": false
        }
      ],
      "yaxis": {
        "align": false,
        "alignLevel": null
      }
    },
    {
      "aliasColors": {},
      "bars": false,
      "dashLength": 10,
      "dashes": false,
      "datasource": "$DS_PROMETHEUS",
      "editable": true,
      "error": false,
      "fieldConfig": {
        "defaults": {
          "custom": {}
        },
        "overrides": []
      },
      "fill": 1,
      "fillGradient": 0,
      "grid": {},
      "gridPos": {
        "h": 7,
<<<<<<< HEAD
        "w": 8,
        "x": 0,
        "y": 22
=======
        "w": 6,
        "x": 12,
        "y": 15
>>>>>>> 93d07793
      },
      "hiddenSeries": false,
      "id": 68,
      "legend": {
        "avg": false,
        "current": false,
        "max": false,
        "min": false,
        "show": true,
        "total": false,
        "values": false
      },
      "lines": true,
      "linewidth": 1,
      "links": [],
      "nullPointMode": "null as zero",
      "percentage": false,
      "pluginVersion": "7.1.0",
      "pointradius": 5,
      "points": false,
      "renderer": "flot",
      "seriesOverrides": [],
      "spaceLength": 10,
      "stack": false,
      "steppedLine": false,
      "targets": [
        {
          "expr": "histogram_quantile(0.80, sum(rate(SeaweedFS_s3_request_seconds_bucket{namespace=\"$namespace\",service=~\"$service-api\"}[1m])) by (le))",
          "format": "time_series",
          "hide": false,
          "interval": "",
          "intervalFactor": 2,
          "legendFormat": "average",
          "refId": "A",
          "step": 60
        },
        {
          "expr": "histogram_quantile(0.80, sum(rate(SeaweedFS_s3_request_seconds_bucket{namespace=\"$namespace\",service=~\"$service-api\",type=~\"$method\"}[1m])) by (le, type))",
          "format": "time_series",
          "hide": false,
          "interval": "",
          "intervalFactor": 2,
          "legendFormat": "{{type}}",
          "refId": "B",
          "step": 60
        }
      ],
      "thresholds": [],
      "timeFrom": null,
      "timeRegions": [],
      "timeShift": null,
      "title": "S3 Request Duration 80th percentile",
      "tooltip": {
        "msResolution": true,
        "shared": true,
        "sort": 0,
        "value_type": "cumulative"
      },
      "type": "graph",
      "xaxis": {
        "buckets": null,
        "mode": "time",
        "name": null,
        "show": true,
        "values": []
      },
      "yaxes": [
        {
          "format": "s",
          "label": null,
          "logBase": 1,
          "max": null,
          "min": 0,
          "show": true
        },
        {
          "format": "short",
          "label": null,
          "logBase": 1,
          "max": null,
          "min": null,
          "show": false
        }
      ],
      "yaxis": {
        "align": false,
        "alignLevel": null
      }
    },
    {
      "aliasColors": {},
      "bars": false,
      "dashLength": 10,
      "dashes": false,
      "datasource": "$DS_PROMETHEUS",
      "editable": true,
      "error": false,
      "fieldConfig": {
        "defaults": {
          "custom": {}
        },
        "overrides": []
      },
      "fill": 1,
      "fillGradient": 0,
      "grid": {},
      "gridPos": {
        "h": 7,
        "w": 6,
        "x": 6,
        "y": 15
      },
      "hiddenSeries": false,
      "id": 67,
      "legend": {
        "avg": false,
        "current": false,
        "max": false,
        "min": false,
        "show": true,
        "total": false,
        "values": false
      },
      "lines": true,
      "linewidth": 1,
      "links": [],
      "nullPointMode": "null as zero",
      "percentage": false,
      "pluginVersion": "7.1.0",
      "pointradius": 5,
      "points": false,
      "renderer": "flot",
      "seriesOverrides": [],
      "spaceLength": 10,
      "stack": false,
      "steppedLine": false,
      "targets": [
        {
          "expr": "histogram_quantile(0.95, sum(rate(SeaweedFS_s3_request_seconds_bucket{namespace=\"$namespace\",service=~\"$service-api\"}[1m])) by (le))",
          "format": "time_series",
          "hide": false,
          "interval": "",
          "intervalFactor": 2,
          "legendFormat": "average",
          "refId": "A",
          "step": 60
        },
        {
          "expr": "histogram_quantile(0.95, sum(rate(SeaweedFS_s3_request_seconds_bucket{namespace=\"$namespace\",service=~\"$service-api\", type=~\"$method\"}[1m])) by (le, type))",
          "format": "time_series",
          "hide": false,
          "interval": "",
          "intervalFactor": 2,
          "legendFormat": "{{type}}",
          "refId": "B",
          "step": 60
        }
      ],
      "thresholds": [],
      "timeFrom": null,
      "timeRegions": [],
      "timeShift": null,
      "title": "S3 Request Duration 95th percentile",
      "tooltip": {
        "msResolution": true,
        "shared": true,
        "sort": 0,
        "value_type": "cumulative"
      },
      "type": "graph",
      "xaxis": {
        "buckets": null,
        "mode": "time",
        "name": null,
        "show": true,
        "values": []
      },
      "yaxes": [
        {
          "format": "s",
          "label": null,
          "logBase": 1,
          "max": null,
          "min": 0,
          "show": true
        },
        {
          "format": "short",
          "label": null,
          "logBase": 1,
          "max": null,
          "min": null,
          "show": false
        }
      ],
      "yaxis": {
        "align": false,
        "alignLevel": null
      }
    },
    {
      "aliasColors": {},
      "bars": false,
      "dashLength": 10,
      "dashes": false,
      "datasource": "$DS_PROMETHEUS",
      "editable": true,
      "error": false,
      "fieldConfig": {
        "defaults": {
          "custom": {}
        },
        "overrides": []
      },
      "fill": 1,
      "fillGradient": 0,
      "grid": {},
      "gridPos": {
        "h": 7,
        "w": 6,
        "x": 18,
        "y": 15
      },
      "hiddenSeries": false,
      "id": 65,
      "legend": {
        "avg": false,
        "current": false,
        "max": false,
        "min": false,
        "show": true,
        "total": false,
        "values": false
      },
      "lines": true,
      "linewidth": 1,
      "links": [],
      "nullPointMode": "null as zero",
      "percentage": false,
      "pluginVersion": "7.1.0",
      "pointradius": 5,
      "points": false,
      "renderer": "flot",
      "seriesOverrides": [],
      "spaceLength": 10,
      "stack": false,
      "steppedLine": false,
      "targets": [
        {
          "expr": "histogram_quantile(0.99, sum(rate(SeaweedFS_s3_request_seconds_bucket{namespace=\"$namespace\",service=~\"$service-api\"}[1m])) by (le))",
          "format": "time_series",
          "hide": false,
          "interval": "",
          "intervalFactor": 2,
          "legendFormat": "average",
          "refId": "A",
          "step": 60
        },
        {
          "expr": "histogram_quantile(0.99, sum(rate(SeaweedFS_s3_request_seconds_bucket{namespace=\"$namespace\",service=~\"$service-api\", type=~\"$method\"}[1m])) by (le, type))",
          "format": "time_series",
          "hide": false,
          "interval": "",
          "intervalFactor": 2,
          "legendFormat": "{{type}}",
          "refId": "B",
          "step": 60
        }
      ],
      "thresholds": [],
      "timeFrom": null,
      "timeRegions": [],
      "timeShift": null,
      "title": "S3 Request Duration 99th percentile",
      "tooltip": {
        "msResolution": true,
        "shared": true,
        "sort": 0,
        "value_type": "cumulative"
      },
      "type": "graph",
      "xaxis": {
        "buckets": null,
        "mode": "time",
        "name": null,
        "show": true,
        "values": []
      },
      "yaxes": [
        {
          "format": "s",
          "label": null,
          "logBase": 1,
          "max": null,
          "min": 0,
          "show": true
        },
        {
          "format": "short",
          "label": null,
          "logBase": 1,
          "max": null,
          "min": null,
          "show": false
        }
      ],
      "yaxis": {
        "align": false,
        "alignLevel": null
      }
    },
    {
      "collapsed": false,
      "datasource": null,
      "gridPos": {
        "h": 1,
        "w": 24,
        "x": 0,
        "y": 22
      },
      "id": 55,
      "panels": [],
      "repeat": null,
      "title": "Filer",
      "type": "row"
    },
    {
      "aliasColors": {},
      "bars": false,
      "dashLength": 10,
      "dashes": false,
      "datasource": "$DS_PROMETHEUS",
      "editable": true,
      "error": false,
      "fieldConfig": {
        "defaults": {
          "custom": {}
        },
        "overrides": []
      },
      "fill": 1,
      "fillGradient": 0,
      "grid": {},
      "gridPos": {
        "h": 7,
        "w": 8,
        "x": 0,
        "y": 23
      },
      "hiddenSeries": false,
      "id": 46,
      "legend": {
        "avg": false,
        "current": false,
        "max": false,
        "min": false,
        "show": true,
        "total": false,
        "values": false
      },
      "lines": true,
      "linewidth": 1,
      "links": [],
      "nullPointMode": "null as zero",
      "percentage": false,
      "pluginVersion": "7.1.0",
      "pointradius": 5,
      "points": false,
      "renderer": "flot",
      "seriesOverrides": [],
      "spaceLength": 10,
      "stack": false,
      "steppedLine": false,
      "targets": [
        {
          "expr": "histogram_quantile(0.80, sum(rate(SeaweedFS_filer_request_seconds_bucket{namespace=\"$namespace\",service=~\"$service-api\"}[1m])) by (le))",
          "format": "time_series",
          "hide": false,
          "interval": "",
          "intervalFactor": 2,
          "legendFormat": "average",
          "refId": "A",
          "step": 60
        },
        {
          "expr": "histogram_quantile(0.80, sum(rate(SeaweedFS_filer_request_seconds_bucket{namespace=\"$namespace\",service=~\"$service-api\"}[1m])) by (le, type))",
          "format": "time_series",
          "hide": true,
          "interval": "",
          "intervalFactor": 2,
          "legendFormat": "{{type}}",
          "refId": "B",
          "step": 60
        }
      ],
      "thresholds": [],
      "timeFrom": null,
      "timeRegions": [],
      "timeShift": null,
      "title": "Filer Request Duration 80th percentile",
      "tooltip": {
        "msResolution": true,
        "shared": true,
        "sort": 0,
        "value_type": "cumulative"
      },
      "type": "graph",
      "xaxis": {
        "buckets": null,
        "mode": "time",
        "name": null,
        "show": true,
        "values": []
      },
      "yaxes": [
        {
          "format": "s",
          "label": null,
          "logBase": 1,
          "max": null,
          "min": 0,
          "show": true
        },
        {
          "format": "short",
          "label": null,
          "logBase": 1,
          "max": null,
          "min": null,
          "show": false
        }
      ],
      "yaxis": {
        "align": false,
        "alignLevel": null
      }
    },
    {
      "aliasColors": {},
      "bars": false,
      "dashLength": 10,
      "dashes": false,
      "datasource": "$DS_PROMETHEUS",
      "editable": true,
      "error": false,
      "fieldConfig": {
        "defaults": {
          "custom": {}
        },
        "overrides": []
      },
      "fill": 1,
      "fillGradient": 0,
      "grid": {},
      "gridPos": {
        "h": 7,
        "w": 8,
        "x": 8,
        "y": 23
      },
      "hiddenSeries": false,
      "id": 49,
      "legend": {
        "avg": false,
        "current": false,
        "max": false,
        "min": false,
        "show": true,
        "total": false,
        "values": false
      },
      "lines": true,
      "linewidth": 1,
      "links": [],
      "nullPointMode": "null as zero",
      "percentage": false,
      "pluginVersion": "7.1.0",
      "pointradius": 5,
      "points": false,
      "renderer": "flot",
      "seriesOverrides": [],
      "spaceLength": 10,
      "stack": false,
      "steppedLine": false,
      "targets": [
        {
          "expr": "histogram_quantile(0.95, sum(rate(SeaweedFS_filer_request_seconds_bucket{namespace=\"$namespace\",service=~\"$service-api\"}[1m])) by (le))",
          "format": "time_series",
          "hide": false,
          "intervalFactor": 2,
          "legendFormat": "average",
          "refId": "A",
          "step": 60
        },
        {
          "expr": "histogram_quantile(0.95, sum(rate(SeaweedFS_filer_request_seconds_bucket{namespace=\"$namespace\",service=~\"$service-api\"}[1m])) by (le, type))",
          "format": "time_series",
          "hide": false,
          "interval": "",
          "intervalFactor": 2,
          "legendFormat": "{{type}}",
          "refId": "B",
          "step": 60
        },
        {
          "expr": "",
          "format": "time_series",
          "intervalFactor": 2,
          "refId": "C"
        }
      ],
      "thresholds": [],
      "timeFrom": null,
      "timeRegions": [],
      "timeShift": null,
      "title": "Filer Request Duration 95th percentile",
      "tooltip": {
        "msResolution": true,
        "shared": true,
        "sort": 0,
        "value_type": "cumulative"
      },
      "type": "graph",
      "xaxis": {
        "buckets": null,
        "mode": "time",
        "name": null,
        "show": true,
        "values": []
      },
      "yaxes": [
        {
          "format": "s",
          "label": null,
          "logBase": 1,
          "max": null,
          "min": 0,
          "show": true
        },
        {
          "format": "short",
          "label": null,
          "logBase": 1,
          "max": null,
          "min": null,
          "show": false
        }
      ],
      "yaxis": {
        "align": false,
        "alignLevel": null
      }
    },
    {
      "aliasColors": {},
      "bars": false,
      "dashLength": 10,
      "dashes": false,
      "datasource": "$DS_PROMETHEUS",
      "editable": true,
      "error": false,
      "fieldConfig": {
        "defaults": {
          "custom": {}
        },
        "overrides": []
      },
      "fill": 1,
      "fillGradient": 0,
      "grid": {},
      "gridPos": {
        "h": 7,
        "w": 8,
        "x": 16,
        "y": 23
      },
      "hiddenSeries": false,
      "id": 66,
      "legend": {
        "avg": false,
        "current": false,
        "max": false,
        "min": false,
        "show": true,
        "total": false,
        "values": false
      },
      "lines": true,
      "linewidth": 1,
      "links": [],
      "nullPointMode": "null as zero",
      "percentage": false,
      "pluginVersion": "7.1.0",
      "pointradius": 5,
      "points": false,
      "renderer": "flot",
      "seriesOverrides": [],
      "spaceLength": 10,
      "stack": false,
      "steppedLine": false,
      "targets": [
        {
          "expr": "histogram_quantile(0.95, sum(rate(SeaweedFS_filer_request_seconds_bucket{namespace=\"$namespace\",service=~\"$service-api\"}[1m])) by (le))",
          "format": "time_series",
          "hide": false,
          "intervalFactor": 2,
          "legendFormat": "average",
          "refId": "A",
          "step": 60
        },
        {
          "expr": "histogram_quantile(0.95, sum(rate(SeaweedFS_filer_request_seconds_bucket{namespace=\"$namespace\",service=~\"$service-api\"}[1m])) by (le, type))",
          "format": "time_series",
          "hide": false,
          "interval": "",
          "intervalFactor": 2,
          "legendFormat": "{{type}}",
          "refId": "B",
          "step": 60
        },
        {
          "expr": "",
          "format": "time_series",
          "intervalFactor": 2,
          "refId": "C"
        }
      ],
      "thresholds": [],
      "timeFrom": null,
      "timeRegions": [],
      "timeShift": null,
      "title": "Filer Request Duration 95th percentile",
      "tooltip": {
        "msResolution": true,
        "shared": true,
        "sort": 0,
        "value_type": "cumulative"
      },
      "type": "graph",
      "xaxis": {
        "buckets": null,
        "mode": "time",
        "name": null,
        "show": true,
        "values": []
      },
      "yaxes": [
        {
          "format": "s",
          "label": null,
          "logBase": 1,
          "max": null,
          "min": 0,
          "show": true
        },
        {
          "format": "short",
          "label": null,
          "logBase": 1,
          "max": null,
          "min": null,
          "show": false
        }
      ],
      "yaxis": {
        "align": false,
        "alignLevel": null
      }
    },
    {
      "aliasColors": {},
      "bars": false,
      "dashLength": 10,
      "dashes": false,
      "datasource": "$DS_PROMETHEUS",
      "editable": true,
      "error": false,
      "fieldConfig": {
        "defaults": {
          "custom": {}
        },
        "overrides": []
      },
      "fill": 0,
      "fillGradient": 0,
      "grid": {},
      "gridPos": {
        "h": 7,
        "w": 24,
        "x": 0,
        "y": 30
      },
      "hiddenSeries": false,
      "id": 2,
      "legend": {
        "alignAsTable": true,
        "avg": false,
        "current": true,
        "hideEmpty": true,
        "hideZero": true,
        "max": true,
        "min": false,
        "rightSide": true,
        "show": true,
        "sideWidth": 250,
        "sort": "max",
        "sortDesc": true,
        "total": false,
        "values": true
      },
      "lines": true,
      "linewidth": 1,
      "links": [],
      "maxPerRow": 1,
      "nullPointMode": "null as zero",
      "percentage": false,
      "pluginVersion": "7.1.0",
      "pointradius": 5,
      "points": false,
      "renderer": "flot",
      "seriesOverrides": [
        {
          "alias": "total",
          "lines": false
        }
      ],
      "spaceLength": 10,
      "stack": false,
      "steppedLine": false,
      "targets": [
        {
          "expr": "rate(SeaweedFS_filer_request_total{namespace=\"$namespace\",service=~\"$service-api\"}[1m])",
          "format": "time_series",
          "interval": "",
          "intervalFactor": 2,
          "legendFormat": "{{type}}",
          "refId": "A",
          "step": 30
        }
      ],
      "thresholds": [],
      "timeFrom": null,
      "timeRegions": [],
      "timeShift": null,
      "title": "Filer QPS",
      "tooltip": {
        "msResolution": true,
        "shared": true,
        "sort": 2,
        "value_type": "individual"
      },
      "type": "graph",
      "xaxis": {
        "buckets": null,
        "mode": "time",
        "name": null,
        "show": true,
        "values": []
      },
      "yaxes": [
        {
          "format": "short",
          "label": null,
          "logBase": 1,
          "max": null,
          "min": "0",
          "show": true
        },
        {
          "format": "short",
          "label": null,
          "logBase": 1,
          "max": null,
          "min": null,
          "show": true
        }
      ],
      "yaxis": {
        "align": false,
        "alignLevel": null
      }
    },
    {
      "collapsed": false,
      "datasource": null,
      "gridPos": {
        "h": 1,
        "w": 24,
        "x": 0,
        "y": 37
      },
      "id": 56,
      "panels": [],
      "repeat": null,
      "title": "Volume Server",
      "type": "row"
    },
    {
      "aliasColors": {},
      "bars": false,
      "dashLength": 10,
      "dashes": false,
      "datasource": "$DS_PROMETHEUS",
      "editable": true,
      "error": false,
      "fieldConfig": {
        "defaults": {
          "custom": {}
        },
        "overrides": []
      },
      "fill": 1,
      "fillGradient": 0,
      "grid": {},
      "gridPos": {
        "h": 7,
        "w": 12,
        "x": 0,
        "y": 38
      },
      "hiddenSeries": false,
      "id": 47,
      "legend": {
        "alignAsTable": false,
        "avg": false,
        "current": false,
        "max": false,
        "min": false,
        "show": false,
        "total": false,
        "values": false
      },
      "lines": true,
      "linewidth": 2,
      "links": [],
      "nullPointMode": "null as zero",
      "percentage": false,
      "pluginVersion": "7.1.0",
      "pointradius": 5,
      "points": false,
      "renderer": "flot",
      "seriesOverrides": [],
      "spaceLength": 10,
      "stack": false,
      "steppedLine": false,
      "targets": [
        {
          "expr": "histogram_quantile(0.99, sum(rate(SeaweedFS_volumeServer_request_seconds_bucket{namespace=\"$namespace\",service=~\"$service-volume\"}[1m])) by (le, exported_instance))",
          "format": "time_series",
          "hide": false,
          "interval": "",
          "intervalFactor": 2,
          "legendFormat": "{{exported_instance}}",
          "refId": "B"
        },
        {
          "expr": "histogram_quantile(0.99, sum(rate(SeaweedFS_volumeServer_request_seconds_bucket{namespace=\"$namespace\",service=~\"$service-volume\"}[1m])) by (le))",
          "format": "time_series",
          "intervalFactor": 2,
          "legendFormat": "average",
          "refId": "C"
        }
      ],
      "thresholds": [],
      "timeFrom": null,
      "timeRegions": [],
      "timeShift": null,
      "title": "Volume Server Request Duration 99th percentile",
      "tooltip": {
        "msResolution": false,
        "shared": true,
        "sort": 0,
        "value_type": "cumulative"
      },
      "type": "graph",
      "xaxis": {
        "buckets": null,
        "mode": "time",
        "name": null,
        "show": true,
        "values": []
      },
      "yaxes": [
        {
          "format": "s",
          "label": null,
          "logBase": 1,
          "max": null,
          "min": 0,
          "show": true
        },
        {
          "format": "short",
          "label": null,
          "logBase": 1,
          "max": null,
          "min": null,
          "show": true
        }
      ],
      "yaxis": {
        "align": false,
        "alignLevel": null
      }
    },
    {
      "aliasColors": {},
      "bars": false,
      "dashLength": 10,
      "dashes": false,
      "datasource": "$DS_PROMETHEUS",
      "editable": true,
      "error": false,
      "fieldConfig": {
        "defaults": {
          "custom": {}
        },
        "overrides": []
      },
      "fill": 1,
      "fillGradient": 0,
      "grid": {},
      "gridPos": {
        "h": 7,
        "w": 12,
        "x": 12,
        "y": 38
      },
      "hiddenSeries": false,
      "id": 40,
      "legend": {
        "alignAsTable": true,
        "avg": false,
        "current": false,
        "hideEmpty": true,
        "hideZero": true,
        "max": false,
        "min": false,
        "rightSide": true,
        "show": true,
        "sort": "total",
        "sortDesc": true,
        "total": true,
        "values": true
      },
      "lines": true,
      "linewidth": 2,
      "links": [],
      "nullPointMode": "null as zero",
      "percentage": false,
      "pluginVersion": "7.1.0",
      "pointradius": 5,
      "points": false,
      "renderer": "flot",
      "seriesOverrides": [],
      "spaceLength": 10,
      "stack": false,
      "steppedLine": false,
      "targets": [
        {
          "expr": "sum(rate(SeaweedFS_volumeServer_request_total{namespace=\"$namespace\",service=~\"$service-volume\"}[1m])) by (type)",
          "format": "time_series",
          "interval": "",
          "intervalFactor": 2,
          "legendFormat": "{{type}}",
          "refId": "A",
          "step": 4
        }
      ],
      "thresholds": [],
      "timeFrom": null,
      "timeRegions": [],
      "timeShift": null,
      "title": "Volume Server QPS",
      "tooltip": {
        "msResolution": false,
        "shared": true,
        "sort": 0,
        "value_type": "cumulative"
      },
      "type": "graph",
      "xaxis": {
        "buckets": null,
        "mode": "time",
        "name": null,
        "show": true,
        "values": []
      },
      "yaxes": [
        {
          "format": "short",
          "label": null,
          "logBase": 1,
          "max": null,
          "min": null,
          "show": true
        },
        {
          "format": "short",
          "label": null,
          "logBase": 1,
          "max": null,
          "min": null,
          "show": true
        }
      ],
      "yaxis": {
        "align": false,
        "alignLevel": null
      }
    },
    {
      "aliasColors": {},
      "bars": false,
      "dashLength": 10,
      "dashes": false,
      "datasource": "$DS_PROMETHEUS",
      "fieldConfig": {
        "defaults": {
          "custom": {}
        },
        "overrides": []
      },
      "fill": 1,
      "fillGradient": 0,
      "gridPos": {
        "h": 7,
        "w": 24,
        "x": 0,
        "y": 45
      },
      "hiddenSeries": false,
      "id": 48,
      "legend": {
        "avg": false,
        "current": true,
        "max": false,
        "min": false,
        "show": true,
        "total": false,
        "values": true
      },
      "lines": true,
      "linewidth": 1,
      "links": [],
      "nullPointMode": "null as zero",
      "percentage": true,
      "pluginVersion": "7.1.0",
      "pointradius": 5,
      "points": false,
      "renderer": "flot",
      "seriesOverrides": [],
      "spaceLength": 10,
      "stack": true,
      "steppedLine": false,
      "targets": [
        {
          "expr": "sum(SeaweedFS_volumeServer_volumes{namespace=\"$namespace\",service=~\"$service-volume\"}) by (collection, type)",
          "format": "time_series",
          "hide": false,
          "interval": "",
          "intervalFactor": 2,
          "legendFormat": "{{collection}} {{type}}",
          "refId": "A"
        },
        {
          "expr": "sum(max(SeaweedFS_volumeServer_max_volumes{namespace=\"$namespace\",service=~\"$service-volume\"}) by (pod))",
          "format": "time_series",
          "hide": false,
          "instant": false,
          "interval": "",
          "intervalFactor": 2,
          "legendFormat": "Total",
          "refId": "B"
        },
        {
          "expr": "sum(max(SeaweedFS_volumeServer_read_only_volumes{namespace=\"$namespace\",service=~\"$service-volume\"}) by (pod))",
          "interval": "",
          "legendFormat": "Read only",
          "refId": "C"
        }
      ],
      "thresholds": [],
      "timeFrom": null,
      "timeRegions": [],
      "timeShift": null,
      "title": "Volume Count",
      "tooltip": {
        "shared": true,
        "sort": 0,
        "value_type": "individual"
      },
      "transformations": [],
      "type": "graph",
      "xaxis": {
        "buckets": null,
        "mode": "time",
        "name": null,
        "show": true,
        "values": []
      },
      "yaxes": [
        {
          "format": "short",
          "label": null,
          "logBase": 1,
          "max": null,
          "min": null,
          "show": true
        },
        {
          "format": "short",
          "label": null,
          "logBase": 1,
          "max": null,
          "min": null,
          "show": true
        }
      ],
      "yaxis": {
        "align": false,
        "alignLevel": null
      }
    },
    {
      "aliasColors": {},
      "bars": false,
      "dashLength": 10,
      "dashes": false,
      "datasource": "$DS_PROMETHEUS",
      "fieldConfig": {
        "defaults": {
          "custom": {}
        },
        "overrides": []
      },
      "fill": 1,
      "fillGradient": 0,
      "gridPos": {
        "h": 7,
        "w": 24,
        "x": 0,
        "y": 52
      },
      "hiddenSeries": false,
      "id": 50,
      "legend": {
        "avg": false,
        "current": false,
        "max": false,
        "min": false,
        "show": true,
        "total": false,
        "values": false
      },
      "lines": true,
      "linewidth": 1,
      "links": [],
      "nullPointMode": "null",
      "percentage": false,
      "pluginVersion": "7.1.0",
      "pointradius": 5,
      "points": false,
      "renderer": "flot",
      "seriesOverrides": [],
      "spaceLength": 10,
      "stack": false,
      "steppedLine": false,
      "targets": [
        {
          "expr": "sum(SeaweedFS_volumeServer_total_disk_size{namespace=\"$namespace\",service=~\"$service-volume\"}) by (collection, type)",
          "format": "time_series",
          "hide": false,
          "interval": "",
          "intervalFactor": 2,
          "legendFormat": "{{collection}} {{type}}",
          "refId": "A"
        },
        {
          "expr": "sum(SeaweedFS_volumeServer_total_disk_size{namespace=\"$namespace\",service=~\"$service-volume\"})",
          "format": "time_series",
          "hide": true,
          "interval": "",
          "intervalFactor": 2,
          "legendFormat": "Total",
          "refId": "B"
        }
      ],
      "thresholds": [],
      "timeFrom": null,
      "timeRegions": [],
      "timeShift": null,
      "title": "Used Disk Space by Collection and Type",
      "tooltip": {
        "shared": true,
        "sort": 0,
        "value_type": "individual"
      },
      "type": "graph",
      "xaxis": {
        "buckets": null,
        "mode": "time",
        "name": null,
        "show": true,
        "values": []
      },
      "yaxes": [
        {
          "format": "bytes",
          "label": null,
          "logBase": 1,
          "max": null,
          "min": null,
          "show": true
        },
        {
          "format": "short",
          "label": null,
          "logBase": 1,
          "max": null,
          "min": null,
          "show": true
        }
      ],
      "yaxis": {
        "align": false,
        "alignLevel": null
      }
    },
    {
      "aliasColors": {},
      "bars": false,
      "dashLength": 10,
      "dashes": false,
      "datasource": "$DS_PROMETHEUS",
      "fieldConfig": {
        "defaults": {
          "custom": {}
        },
        "overrides": []
      },
      "fill": 1,
      "fillGradient": 0,
      "gridPos": {
        "h": 7,
        "w": 24,
        "x": 0,
        "y": 59
      },
      "hiddenSeries": false,
      "id": 51,
      "legend": {
        "avg": false,
        "current": false,
        "max": false,
        "min": false,
        "show": true,
        "total": false,
        "values": false
      },
      "lines": true,
      "linewidth": 1,
      "links": [],
      "nullPointMode": "null",
      "percentage": false,
      "pluginVersion": "7.1.0",
      "pointradius": 5,
      "points": false,
      "renderer": "flot",
      "seriesOverrides": [],
      "spaceLength": 10,
      "stack": false,
      "steppedLine": false,
      "targets": [
        {
          "expr": "sum(max(SeaweedFS_volumeServer_total_disk_size{namespace=\"$namespace\",service=~\"$service-volume\"}) by (collection,pod)) by (pod)",
          "format": "time_series",
          "hide": false,
          "interval": "",
          "intervalFactor": 2,
          "legendFormat": "{{pod}}",
          "refId": "A"
        }
      ],
      "thresholds": [],
      "timeFrom": null,
      "timeRegions": [],
      "timeShift": null,
      "title": "Used Disk Space by Host",
      "tooltip": {
        "shared": true,
        "sort": 0,
        "value_type": "individual"
      },
      "type": "graph",
      "xaxis": {
        "buckets": null,
        "mode": "time",
        "name": null,
        "show": true,
        "values": []
      },
      "yaxes": [
        {
          "format": "bytes",
          "label": null,
          "logBase": 1,
          "max": null,
          "min": null,
          "show": true
        },
        {
          "format": "short",
          "label": null,
          "logBase": 1,
          "max": null,
          "min": null,
          "show": true
        }
      ],
      "yaxis": {
        "align": false,
        "alignLevel": null
      }
    },
    {
      "collapsed": false,
      "datasource": null,
      "gridPos": {
        "h": 1,
        "w": 24,
        "x": 0,
        "y": 66
      },
      "id": 57,
      "panels": [],
      "repeat": null,
      "title": "Filer Store",
      "type": "row"
    },
    {
      "aliasColors": {},
      "bars": false,
      "dashLength": 10,
      "dashes": false,
      "datasource": "$DS_PROMETHEUS",
      "editable": true,
      "error": false,
      "fieldConfig": {
        "defaults": {
          "custom": {}
        },
        "overrides": []
      },
      "fill": 1,
      "fillGradient": 0,
      "grid": {},
      "gridPos": {
        "h": 7,
        "w": 12,
        "x": 0,
        "y": 67
      },
      "hiddenSeries": false,
      "id": 12,
      "legend": {
        "alignAsTable": false,
        "avg": false,
        "current": false,
        "max": false,
        "min": false,
        "show": false,
        "total": false,
        "values": false
      },
      "lines": true,
      "linewidth": 2,
      "links": [],
      "nullPointMode": "null as zero",
      "percentage": false,
      "pluginVersion": "7.1.0",
      "pointradius": 5,
      "points": false,
      "renderer": "flot",
      "seriesOverrides": [],
      "spaceLength": 10,
      "stack": false,
      "steppedLine": false,
      "targets": [
        {
          "expr": "histogram_quantile(0.99, sum(rate(SeaweedFS_filerStore_request_seconds_bucket{namespace=\"$namespace\",service=~\"$service-api\"}[1m])) by (le, type))",
          "format": "time_series",
          "interval": "",
          "intervalFactor": 2,
          "legendFormat": "{{type}}",
          "refId": "B"
        }
      ],
      "thresholds": [],
      "timeFrom": null,
      "timeRegions": [],
      "timeShift": null,
      "title": "Filer Store Request Duration 99th percentile",
      "tooltip": {
        "msResolution": false,
        "shared": true,
        "sort": 0,
        "value_type": "cumulative"
      },
      "type": "graph",
      "xaxis": {
        "buckets": null,
        "mode": "time",
        "name": null,
        "show": true,
        "values": []
      },
      "yaxes": [
        {
          "format": "s",
          "label": null,
          "logBase": 1,
          "max": null,
          "min": 0,
          "show": true
        },
        {
          "format": "short",
          "label": null,
          "logBase": 1,
          "max": null,
          "min": null,
          "show": true
        }
      ],
      "yaxis": {
        "align": false,
        "alignLevel": null
      }
    },
    {
      "aliasColors": {},
      "bars": false,
      "dashLength": 10,
      "dashes": false,
      "datasource": "$DS_PROMETHEUS",
      "editable": true,
      "error": false,
      "fieldConfig": {
        "defaults": {
          "custom": {}
        },
        "overrides": []
      },
      "fill": 1,
      "fillGradient": 0,
      "grid": {},
      "gridPos": {
        "h": 7,
        "w": 12,
        "x": 12,
        "y": 67
      },
      "hiddenSeries": false,
      "id": 14,
      "legend": {
        "alignAsTable": true,
        "avg": true,
        "current": true,
        "hideEmpty": false,
        "hideZero": false,
        "max": false,
        "min": false,
        "rightSide": true,
        "show": true,
        "total": false,
        "values": true
      },
      "lines": true,
      "linewidth": 2,
      "links": [],
      "nullPointMode": "null as zero",
      "percentage": false,
      "pluginVersion": "7.1.0",
      "pointradius": 5,
      "points": false,
      "renderer": "flot",
      "seriesOverrides": [],
      "spaceLength": 10,
      "stack": false,
      "steppedLine": false,
      "targets": [
        {
          "expr": "sum(rate(SeaweedFS_filerStore_request_total{namespace=\"$namespace\",service=~\"$service-api\"}[1m])) by (type)",
          "format": "time_series",
          "interval": "",
          "intervalFactor": 2,
          "legendFormat": "{{type}}",
          "refId": "B"
        }
      ],
      "thresholds": [],
      "timeFrom": null,
      "timeRegions": [],
      "timeShift": null,
      "title": "Filer Store QPS",
      "tooltip": {
        "msResolution": false,
        "shared": true,
        "sort": 0,
        "value_type": "cumulative"
      },
      "type": "graph",
      "xaxis": {
        "buckets": null,
        "mode": "time",
        "name": null,
        "show": true,
        "values": []
      },
      "yaxes": [
        {
          "format": "short",
          "label": null,
          "logBase": 1,
          "max": null,
          "min": 0,
          "show": true
        },
        {
          "format": "short",
          "label": null,
          "logBase": 1,
          "max": null,
          "min": null,
          "show": true
        }
      ],
      "yaxis": {
        "align": false,
        "alignLevel": null
      }
    },
    {
      "collapsed": false,
      "datasource": null,
      "gridPos": {
        "h": 1,
        "w": 24,
        "x": 0,
        "y": 74
      },
      "id": 58,
      "panels": [],
      "repeat": null,
      "title": "Filer Instances",
      "type": "row"
    },
    {
      "aliasColors": {},
      "bars": false,
      "dashLength": 10,
      "dashes": false,
      "datasource": "$DS_PROMETHEUS",
      "editable": true,
      "error": false,
      "fieldConfig": {
        "defaults": {
          "custom": {}
        },
        "overrides": []
      },
      "fill": 1,
      "fillGradient": 0,
      "grid": {},
      "gridPos": {
        "h": 7,
        "w": 12,
        "x": 0,
        "y": 75
      },
      "hiddenSeries": false,
      "id": 52,
      "legend": {
        "alignAsTable": false,
        "avg": false,
        "current": false,
        "max": false,
        "min": false,
        "show": false,
        "total": false,
        "values": false
      },
      "lines": true,
      "linewidth": 2,
      "links": [],
      "nullPointMode": "null as zero",
      "percentage": false,
      "pluginVersion": "7.1.0",
      "pointradius": 5,
      "points": false,
      "renderer": "flot",
      "seriesOverrides": [],
      "spaceLength": 10,
      "stack": false,
      "steppedLine": false,
      "targets": [
        {
          "expr": "go_memstats_alloc_bytes{namespace=~\"$namespace\", endpoint=\"metrics\"}",
          "format": "time_series",
          "hide": false,
          "interval": "",
          "intervalFactor": 2,
          "legendFormat": "bytes allocated",
          "refId": "B"
        },
        {
          "expr": "rate(go_memstats_alloc_bytes_total{namespace=~\"$namespace\", endpoint=\"swfs-.*-metrics\"}[30s])",
          "format": "time_series",
          "hide": false,
          "interval": "",
          "intervalFactor": 2,
          "legendFormat": "alloc rate",
          "refId": "A"
        },
        {
          "expr": "go_memstats_stack_inuse_bytes{namespace=~\"$namespace\", endpoint=\"metrics\"}",
          "format": "time_series",
          "hide": true,
          "interval": "",
          "intervalFactor": 2,
          "legendFormat": "stack inuse",
          "refId": "C"
        },
        {
          "expr": "go_memstats_heap_inuse_bytes{namespace=~\"$namespace\", endpoint=\"metrics\"}",
          "format": "time_series",
          "hide": true,
          "interval": "",
          "intervalFactor": 2,
          "legendFormat": "heap inuse",
          "refId": "D"
        }
      ],
      "thresholds": [],
      "timeFrom": null,
      "timeRegions": [],
      "timeShift": null,
      "title": "Filer Go Memory Stats",
      "tooltip": {
        "msResolution": false,
        "shared": true,
        "sort": 0,
        "value_type": "cumulative"
      },
      "type": "graph",
      "xaxis": {
        "buckets": null,
        "mode": "time",
        "name": null,
        "show": true,
        "values": []
      },
      "yaxes": [
        {
          "format": "bytes",
          "label": null,
          "logBase": 1,
          "max": null,
          "min": 0,
          "show": true
        },
        {
          "format": "Bps",
          "label": null,
          "logBase": 1,
          "max": null,
          "min": null,
          "show": true
        }
      ],
      "yaxis": {
        "align": false,
        "alignLevel": null
      }
    },
    {
      "aliasColors": {},
      "bars": false,
      "dashLength": 10,
      "dashes": false,
      "datasource": "$DS_PROMETHEUS",
      "editable": true,
      "error": false,
      "fieldConfig": {
        "defaults": {
          "custom": {}
        },
        "overrides": []
      },
      "fill": 1,
      "fillGradient": 0,
      "grid": {},
      "gridPos": {
        "h": 7,
        "w": 12,
        "x": 12,
        "y": 75
      },
      "hiddenSeries": false,
      "id": 54,
      "legend": {
        "alignAsTable": false,
        "avg": false,
        "current": false,
        "max": false,
        "min": false,
        "show": false,
        "total": false,
        "values": false
      },
      "lines": true,
      "linewidth": 2,
      "links": [],
      "nullPointMode": "null as zero",
      "percentage": false,
      "pluginVersion": "7.1.0",
      "pointradius": 5,
      "points": false,
      "renderer": "flot",
      "seriesOverrides": [],
      "spaceLength": 10,
      "stack": false,
      "steppedLine": false,
      "targets": [
        {
          "expr": "go_gc_duration_seconds{namespace=~\"$namespace\", endpoint=\"metrics\"}",
          "format": "time_series",
          "interval": "",
          "intervalFactor": 2,
          "legendFormat": "{{quantile}}",
          "refId": "B"
        }
      ],
      "thresholds": [],
      "timeFrom": null,
      "timeRegions": [],
      "timeShift": null,
      "title": "Filer Go GC duration quantiles",
      "tooltip": {
        "msResolution": false,
        "shared": true,
        "sort": 0,
        "value_type": "cumulative"
      },
      "type": "graph",
      "xaxis": {
        "buckets": null,
        "mode": "time",
        "name": null,
        "show": true,
        "values": []
      },
      "yaxes": [
        {
          "format": "s",
          "label": null,
          "logBase": 1,
          "max": null,
          "min": 0,
          "show": true
        },
        {
          "format": "Bps",
          "label": null,
          "logBase": 1,
          "max": null,
          "min": null,
          "show": true
        }
      ],
      "yaxis": {
        "align": false,
        "alignLevel": null
      }
    },
    {
      "aliasColors": {},
      "bars": false,
      "dashLength": 10,
      "dashes": false,
      "datasource": "$DS_PROMETHEUS",
      "editable": true,
      "error": false,
      "fieldConfig": {
        "defaults": {
          "custom": {}
        },
        "overrides": []
      },
      "fill": 1,
      "fillGradient": 0,
      "grid": {},
      "gridPos": {
        "h": 7,
        "w": 24,
        "x": 0,
        "y": 82
      },
      "hiddenSeries": false,
      "id": 53,
      "legend": {
        "alignAsTable": false,
        "avg": false,
        "current": false,
        "max": false,
        "min": false,
        "show": false,
        "total": false,
        "values": false
      },
      "lines": true,
      "linewidth": 2,
      "links": [],
      "nullPointMode": "null as zero",
      "percentage": false,
      "pluginVersion": "7.1.0",
      "pointradius": 5,
      "points": false,
      "renderer": "flot",
      "seriesOverrides": [],
      "spaceLength": 10,
      "stack": false,
      "steppedLine": false,
      "targets": [
        {
          "expr": "go_goroutines{namespace=~\"$namespace\", endpoint=\"metrics\"}",
          "format": "time_series",
          "interval": "",
          "intervalFactor": 2,
          "legendFormat": "{{pod}}",
          "refId": "B"
        }
      ],
      "thresholds": [],
      "timeFrom": null,
      "timeRegions": [],
      "timeShift": null,
      "title": "Filer Go Routines",
      "tooltip": {
        "msResolution": false,
        "shared": true,
        "sort": 0,
        "value_type": "cumulative"
      },
      "type": "graph",
      "xaxis": {
        "buckets": null,
        "mode": "time",
        "name": null,
        "show": true,
        "values": []
      },
      "yaxes": [
        {
          "format": "none",
          "label": null,
          "logBase": 1,
          "max": null,
          "min": 0,
          "show": true
        },
        {
          "format": "short",
          "label": null,
          "logBase": 1,
          "max": null,
          "min": null,
          "show": true
        }
      ],
      "yaxis": {
        "align": false,
        "alignLevel": null
      }
    }
  ],
  "refresh": "30s",
  "schemaVersion": 26,
  "style": "dark",
  "tags": [],
  "templating": {
    "list": [
      {
        "current": {
          "selected": true,
          "text": "default",
          "value": "default"
        },
        "hide": 0,
        "includeAll": false,
        "label": "Datasource",
        "multi": false,
        "name": "DS_PROMETHEUS",
        "options": [],
        "query": "prometheus",
        "queryValue": "",
        "refresh": 1,
        "regex": "",
        "skipUrlSync": false,
        "type": "datasource"
      },
      {
        "allValue": null,
        "current": {
          "selected": false,
          "text": "s3",
          "value": "s3"
        },
        "datasource": "$DS_PROMETHEUS",
        "definition": "label_values({endpoint=\"metrics\"}, namespace)",
        "hide": 0,
        "includeAll": false,
        "label": "namespace",
        "multi": false,
        "name": "namespace",
        "options": [
          {
            "selected": true,
            "text": "s3",
            "value": "s3"
          }
        ],
        "query": "label_values({endpoint=\"metrics\"}, namespace)",
        "refresh": 0,
        "regex": "",
        "skipUrlSync": false,
        "sort": 1,
        "tagValuesQuery": "",
        "tags": [],
        "tagsQuery": "",
        "type": "query",
        "useTags": false
      },
      {
        "allValue": "",
        "current": {
          "selected": true,
          "text": "fast",
          "value": "fast"
        },
        "datasource": "$DS_PROMETHEUS",
        "definition": "label_values({namespace=\"$namespace\"}, service)",
        "hide": 0,
        "includeAll": true,
        "label": "service",
        "multi": false,
        "name": "service",
        "options": [
          {
            "selected": false,
            "text": "All",
            "value": "$__all"
          },
          {
            "selected": true,
            "text": "fast",
            "value": "fast"
          },
          {
            "selected": false,
            "text": "slow",
            "value": "slow"
          }
        ],
        "query": "label_values({namespace=\"$namespace\"}, service)",
        "refresh": 0,
        "regex": "/(\\w+)-master/",
        "skipUrlSync": false,
        "sort": 1,
        "tagValuesQuery": "",
        "tags": [],
        "tagsQuery": "",
        "type": "query",
        "useTags": false
      },
      {
        "allValue": "",
        "current": {
          "selected": false,
          "text": "All",
          "value": "$__all"
        },
        "datasource": "$DS_PROMETHEUS",
        "definition": "label_values(SeaweedFS_s3_request_total{namespace=\"$namespace\"}, type)",
        "hide": 0,
        "includeAll": true,
        "label": "method",
        "multi": false,
        "name": "method",
        "options": [
          {
            "selected": true,
            "text": "All",
            "value": "$__all"
          },
          {
            "selected": false,
            "text": "DELETE",
            "value": "DELETE"
          },
          {
            "selected": false,
            "text": "GET",
            "value": "GET"
          },
          {
            "selected": false,
            "text": "LIST",
            "value": "LIST"
          },
          {
            "selected": false,
            "text": "POST",
            "value": "POST"
          },
          {
            "selected": false,
            "text": "PUT",
            "value": "PUT"
          }
        ],
        "query": "label_values(SeaweedFS_s3_request_total{namespace=\"$namespace\"}, type)",
        "refresh": 0,
        "regex": "",
        "skipUrlSync": false,
        "sort": 1,
        "tagValuesQuery": "",
        "tags": [],
        "tagsQuery": "",
        "type": "query",
        "useTags": false
      }
    ]
  },
  "time": {
    "from": "now-12h",
    "to": "now"
  },
  "timepicker": {
    "refresh_intervals": [
      "10s",
      "30s",
      "1m",
      "5m",
      "15m",
      "30m",
      "1h",
      "2h",
      "1d"
    ],
    "time_options": [
      "5m",
      "15m",
      "1h",
      "6h",
      "12h",
      "24h",
      "2d",
      "7d",
      "30d"
    ]
  },
  "timezone": "browser",
  "title": "SeaweedFS",
  "version": 2
}<|MERGE_RESOLUTION|>--- conflicted
+++ resolved
@@ -457,30 +457,18 @@
       "fillGradient": 0,
       "fieldConfig": {
         "defaults": {
-<<<<<<< HEAD
-          "unit": "decbytes"
-=======
           "unit": "reqps"
->>>>>>> 93d07793
         },
         "overrides": []
       },
       "gridPos": {
         "h": 7,
-<<<<<<< HEAD
-        "w": 12,
-=======
         "w": 6,
->>>>>>> 93d07793
         "x": 0,
         "y": 15
       },
       "hiddenSeries": false,
-<<<<<<< HEAD
-      "id": 87,
-=======
       "id": 86,
->>>>>>> 93d07793
       "legend": {
         "avg": false,
         "current": false,
@@ -494,7 +482,9 @@
       "linewidth": 1,
       "links": [],
       "nullPointMode": "null",
-<<<<<<< HEAD
+      "options": {
+        "alertThreshold": true
+      },
       "percentage": false,
       "pluginVersion": "8.1.2",
       "pointradius": 5,
@@ -506,27 +496,19 @@
       "steppedLine": false,
       "targets": [
         {
-          "expr": "max(SeaweedFS_s3_bucket_size_bytes{namespace=\"$namespace\",service=~\"$service-api\"}) by (bucket)",
+          "expr": "sum(rate(SeaweedFS_s3_request_total{namespace=\"$namespace\",service=~\"$service-api\"}[$__interval])) by (bucket)",
           "format": "time_series",
           "hide": false,
           "intervalFactor": 2,
-          "legendFormat": "{{bucket}} (logical)",
+          "legendFormat": "{{bucket}}",
           "refId": "A"
-        },
-        {
-          "expr": "max(SeaweedFS_s3_bucket_physical_size_bytes{namespace=\"$namespace\",service=~\"$service-api\"}) by (bucket)",
-          "format": "time_series",
-          "hide": false,
-          "intervalFactor": 2,
-          "legendFormat": "{{bucket}} (physical)",
-          "refId": "B"
         }
       ],
       "thresholds": [],
       "timeFrom": null,
       "timeRegions": [],
       "timeShift": null,
-      "title": "S3 Bucket Size",
+      "title": "S3 API Calls per Bucket",
       "tooltip": {
         "shared": true,
         "sort": 0,
@@ -542,114 +524,7 @@
       },
       "yaxes": [
         {
-          "format": "decbytes",
-          "logBase": 1,
-          "min": 0,
-          "show": true
-        },
-        {
-          "format": "short",
-          "logBase": 1,
-          "show": false
-        }
-      ],
-      "yaxis": {
-        "align": false,
-        "alignLevel": null
-      }
-    },
-    {
-      "aliasColors": {},
-      "bars": false,
-      "dashLength": 10,
-      "dashes": false,
-      "datasource": "$DS_PROMETHEUS",
-      "fill": 1,
-      "fillGradient": 0,
-      "fieldConfig": {
-        "defaults": {
-          "unit": "short"
-        },
-        "overrides": []
-      },
-      "gridPos": {
-        "h": 7,
-        "w": 12,
-        "x": 12,
-        "y": 15
-      },
-      "hiddenSeries": false,
-      "id": 88,
-      "legend": {
-        "avg": false,
-        "current": false,
-        "max": false,
-        "min": false,
-        "show": true,
-        "total": false,
-        "values": false
-      },
-      "lines": true,
-      "linewidth": 1,
-      "links": [],
-      "nullPointMode": "null",
-=======
-      "options": {
-        "alertThreshold": true
-      },
->>>>>>> 93d07793
-      "percentage": false,
-      "pluginVersion": "8.1.2",
-      "pointradius": 5,
-      "points": false,
-      "renderer": "flot",
-      "seriesOverrides": [],
-      "spaceLength": 10,
-      "stack": false,
-      "steppedLine": false,
-      "targets": [
-        {
-<<<<<<< HEAD
-          "expr": "max(SeaweedFS_s3_bucket_object_count{namespace=\"$namespace\",service=~\"$service-api\"}) by (bucket)",
-=======
-          "expr": "sum(rate(SeaweedFS_s3_request_total{namespace=\"$namespace\",service=~\"$service-api\"}[$__interval])) by (bucket)",
->>>>>>> 93d07793
-          "format": "time_series",
-          "hide": false,
-          "intervalFactor": 2,
-          "legendFormat": "{{bucket}}",
-          "refId": "A"
-        }
-      ],
-      "thresholds": [],
-      "timeFrom": null,
-      "timeRegions": [],
-      "timeShift": null,
-<<<<<<< HEAD
-      "title": "S3 Bucket Object Count",
-=======
-      "title": "S3 API Calls per Bucket",
->>>>>>> 93d07793
-      "tooltip": {
-        "shared": true,
-        "sort": 0,
-        "value_type": "individual"
-      },
-      "type": "graph",
-      "xaxis": {
-        "buckets": null,
-        "mode": "time",
-        "name": null,
-        "show": true,
-        "values": []
-      },
-      "yaxes": [
-        {
-<<<<<<< HEAD
-          "format": "short",
-=======
           "format": "reqps",
->>>>>>> 93d07793
           "logBase": 1,
           "min": 0,
           "show": true
@@ -684,15 +559,9 @@
       "grid": {},
       "gridPos": {
         "h": 7,
-<<<<<<< HEAD
-        "w": 8,
-        "x": 0,
-        "y": 22
-=======
         "w": 6,
         "x": 12,
         "y": 15
->>>>>>> 93d07793
       },
       "hiddenSeries": false,
       "id": 68,
@@ -2578,6 +2447,209 @@
         "align": false,
         "alignLevel": null
       }
+    },
+    {
+      "datasource": {
+        "type": "prometheus",
+        "uid": "${DS_PROMETHEUS}"
+      },
+      "fieldConfig": {
+        "defaults": {
+          "color": {
+            "mode": "palette-classic"
+          },
+          "custom": {
+            "axisBorderShow": false,
+            "axisCenteredZero": false,
+            "axisColorMode": "text",
+            "axisLabel": "",
+            "axisPlacement": "auto",
+            "barAlignment": 0,
+            "drawStyle": "line",
+            "fillOpacity": 10,
+            "gradientMode": "none",
+            "hideFrom": {
+              "legend": false,
+              "tooltip": false,
+              "viz": false
+            },
+            "insertNulls": false,
+            "lineInterpolation": "linear",
+            "lineWidth": 1,
+            "pointSize": 5,
+            "scaleDistribution": {
+              "type": "linear"
+            },
+            "showPoints": "never",
+            "spanNulls": false,
+            "stacking": {
+              "group": "A",
+              "mode": "none"
+            },
+            "thresholdsStyle": {
+              "mode": "off"
+            }
+          },
+          "mappings": [],
+          "thresholds": {
+            "mode": "absolute",
+            "steps": [
+              {
+                "color": "green",
+                "value": null
+              },
+              {
+                "color": "red",
+                "value": 80
+              }
+            ]
+          },
+          "unit": "decbytes"
+        },
+        "overrides": []
+      },
+      "gridPos": {
+        "h": 7,
+        "w": 12,
+        "x": 0,
+        "y": 41
+      },
+      "id": 89,
+      "options": {
+        "legend": {
+          "calcs": [],
+          "displayMode": "list",
+          "placement": "bottom",
+          "showLegend": true
+        },
+        "tooltip": {
+          "mode": "multi",
+          "sort": "none"
+        }
+      },
+      "pluginVersion": "10.3.1",
+      "targets": [
+        {
+          "datasource": {
+            "type": "prometheus",
+            "uid": "${DS_PROMETHEUS}"
+          },
+          "editorMode": "code",
+          "expr": "max(SeaweedFS_s3_bucket_size_bytes{namespace=\"$NAMESPACE\"}) by (bucket)",
+          "legendFormat": "{{bucket}} (logical)",
+          "range": true,
+          "refId": "A"
+        },
+        {
+          "datasource": {
+            "type": "prometheus",
+            "uid": "${DS_PROMETHEUS}"
+          },
+          "editorMode": "code",
+          "expr": "max(SeaweedFS_s3_bucket_physical_size_bytes{namespace=\"$NAMESPACE\"}) by (bucket)",
+          "legendFormat": "{{bucket}} (physical)",
+          "range": true,
+          "refId": "B"
+        }
+      ],
+      "title": "S3 Bucket Size",
+      "type": "timeseries"
+    },
+    {
+      "datasource": {
+        "type": "prometheus",
+        "uid": "${DS_PROMETHEUS}"
+      },
+      "fieldConfig": {
+        "defaults": {
+          "color": {
+            "mode": "palette-classic"
+          },
+          "custom": {
+            "axisBorderShow": false,
+            "axisCenteredZero": false,
+            "axisColorMode": "text",
+            "axisLabel": "",
+            "axisPlacement": "auto",
+            "barAlignment": 0,
+            "drawStyle": "line",
+            "fillOpacity": 10,
+            "gradientMode": "none",
+            "hideFrom": {
+              "legend": false,
+              "tooltip": false,
+              "viz": false
+            },
+            "insertNulls": false,
+            "lineInterpolation": "linear",
+            "lineWidth": 1,
+            "pointSize": 5,
+            "scaleDistribution": {
+              "type": "linear"
+            },
+            "showPoints": "never",
+            "spanNulls": false,
+            "stacking": {
+              "group": "A",
+              "mode": "none"
+            },
+            "thresholdsStyle": {
+              "mode": "off"
+            }
+          },
+          "mappings": [],
+          "thresholds": {
+            "mode": "absolute",
+            "steps": [
+              {
+                "color": "green",
+                "value": null
+              },
+              {
+                "color": "red",
+                "value": 80
+              }
+            ]
+          },
+          "unit": "short"
+        },
+        "overrides": []
+      },
+      "gridPos": {
+        "h": 7,
+        "w": 12,
+        "x": 12,
+        "y": 41
+      },
+      "id": 90,
+      "options": {
+        "legend": {
+          "calcs": [],
+          "displayMode": "list",
+          "placement": "bottom",
+          "showLegend": true
+        },
+        "tooltip": {
+          "mode": "multi",
+          "sort": "none"
+        }
+      },
+      "pluginVersion": "10.3.1",
+      "targets": [
+        {
+          "datasource": {
+            "type": "prometheus",
+            "uid": "${DS_PROMETHEUS}"
+          },
+          "editorMode": "code",
+          "expr": "max(SeaweedFS_s3_bucket_object_count{namespace=\"$NAMESPACE\"}) by (bucket)",
+          "legendFormat": "{{bucket}}",
+          "range": true,
+          "refId": "A"
+        }
+      ],
+      "title": "S3 Bucket Object Count",
+      "type": "timeseries"
     }
   ],
   "refresh": "30s",
