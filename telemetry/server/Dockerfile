--- conflicted
+++ resolved
@@ -1,8 +1,4 @@
-<<<<<<< HEAD
-FROM golang:1.24-alpine AS builder
-=======
 FROM golang:1.25-alpine AS builder
->>>>>>> 59ceb586
 
 WORKDIR /app
 
