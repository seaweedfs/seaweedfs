# Available parameters and their default values for the SeaweedFS chart.

global:
  registry: ""
  repository: ""
  imageName: chrislusf/seaweedfs
  imagePullPolicy: IfNotPresent
  imagePullSecrets: ""
  restartPolicy: Always
  loggingLevel: 1
  enableSecurity: false
  monitoring:
    enabled: false
    gatewayHost: null
    gatewayPort: null
  # if enabled will use global.replicationPlacment and override master & filer defaultReplicaPlacement config
  enableReplication: false
  #  replication type is XYZ:
  # X number of replica in other data centers
  # Y number of replica in other racks in the same data center
  # Z number of replica in other servers in the same rack
  replicationPlacment: "001"
  extraEnvironmentVars:
    WEED_CLUSTER_DEFAULT: "sw"
    WEED_CLUSTER_SW_MASTER: "seaweedfs-master.seaweedfs:9333"
    WEED_CLUSTER_SW_FILER: "seaweedfs-filer-client.seaweedfs:8888"

image:
  registry: ""
  repository: ""

master:
  enabled: true
  repository: null
  imageName: null
  imageTag: null
  imageOverride: null
  restartPolicy: null
  replicas: 1
  port: 9333
  grpcPort: 19333
  metricsPort: 9327
  ipBind: "0.0.0.0"
  volumePreallocate: false
  volumeSizeLimitMB: 1000
  loggingOverrideLevel: null
  # number of seconds between heartbeats, default 5
  pulseSeconds: null
  # threshold to vacuum and reclaim spaces, default 0.3 (30%)
  garbageThreshold: null
  # Prometheus push interval in seconds, default 15
  metricsIntervalSec: 15
  #  replication type is XYZ:
  # X number of replica in other data centers
  # Y number of replica in other racks in the same data center
  # Z number of replica in other servers in the same rack
  defaultReplication: "000"

  # Disable http request, only gRpc operations are allowed
  disableHttp: false

  # can use ANY storage-class , example with local-path-provisioner
  #  data:
  #    type: "persistentVolumeClaim"
  #    size: "24Ti"
  #    storageClass: "local-path-provisioner"
  data:
    type: "hostPath"
    size: ""
    storageClass: ""
    hostPathPrefix: /ssd

  logs:
    type: "hostPath"
    size: ""
    storageClass: ""
    hostPathPrefix: /storage

  initContainers: ""

  extraVolumes: ""
  extraVolumeMounts: ""

  # Resource requests, limits, etc. for the master cluster placement. This
  # should map directly to the value of the resources field for a PodSpec,
  # formatted as a multi-line string. By default no direct resource request
  # is made.
  resources: null

  # updatePartition is used to control a careful rolling update of SeaweedFS
  # masters.
  updatePartition: 0

  # Affinity Settings
  # Commenting out or setting as empty the affinity variable, will allow
  # deployment to single node services such as Minikube
  affinity: |
    podAntiAffinity:
      requiredDuringSchedulingIgnoredDuringExecution:
        - labelSelector:
            matchLabels:
              app: {{ template "seaweedfs.name" . }}
              release: "{{ .Release.Name }}"
              component: master
          topologyKey: kubernetes.io/hostname

  # Toleration Settings for master pods
  # This should be a multi-line string matching the Toleration array
  # in a PodSpec.
  tolerations: ""

  # nodeSelector labels for master pod assignment, formatted as a muli-line string.
  # ref: https://kubernetes.io/docs/concepts/configuration/assign-pod-node/#nodeselector
  # Example:
  nodeSelector: |
    beta.kubernetes.io/arch: amd64
  # nodeSelector: |
  #   sw-backend: "true"

  # used to assign priority to master pods
  # ref: https://kubernetes.io/docs/concepts/configuration/pod-priority-preemption/
  priorityClassName: ""

  ingress:
    enabled: false
    className: "nginx"
    annotations:
      nginx.ingress.kubernetes.io/auth-type: "basic"
      nginx.ingress.kubernetes.io/auth-secret: "default/ingress-basic-auth-secret"
      nginx.ingress.kubernetes.io/auth-realm: 'Authentication Required - SW-Master'
      nginx.ingress.kubernetes.io/service-upstream: "true"
      nginx.ingress.kubernetes.io/rewrite-target: /$1
      nginx.ingress.kubernetes.io/use-regex: "true"
      nginx.ingress.kubernetes.io/enable-rewrite-log: "true"
      nginx.ingress.kubernetes.io/ssl-redirect: "false"
      nginx.ingress.kubernetes.io/force-ssl-redirect: "false"
      nginx.ingress.kubernetes.io/configuration-snippet: |
        sub_filter '<head>' '<head> <base href="/sw-master/">'; #add base url
        sub_filter '="/' '="./';                                #make absolute paths to relative
        sub_filter '=/' '=./';
        sub_filter '/seaweedfsstatic' './seaweedfsstatic';
        sub_filter_once off;

  extraEnvironmentVars:
    WEED_MASTER_VOLUME_GROWTH_COPY_1: 7
    WEED_MASTER_VOLUME_GROWTH_COPY_2: 6
    WEED_MASTER_VOLUME_GROWTH_COPY_3: 3
    WEED_MASTER_VOLUME_GROWTH_COPY_OTHER: 1

volume:
  enabled: true
  repository: null
  imageName: null
  imageTag: null
  imageOverride: null
  restartPolicy: null
  port: 8080
  grpcPort: 18080
  metricsPort: 9327
  ipBind: "0.0.0.0"
  replicas: 1
  loggingOverrideLevel: null
  # number of seconds between heartbeats, must be smaller than or equal to the master's setting
  pulseSeconds: null
  # Choose [memory|leveldb|leveldbMedium|leveldbLarge] mode for memory~performance balance., default memory
  index: null
  # limit file size to avoid out of memory, default 256mb
  fileSizeLimitMB: null
  # minimum free disk space(in percents). If free disk space lower this value - all volumes marks as ReadOnly
  minFreeSpacePercent: 7

# can use ANY storage-class , example with local-path-provisioner
#  data:
#    type: "persistentVolumeClaim"
#    size: "24Ti"
#    storageClass: "local-path-provisioner"
  data:
    type: "hostPath"
    size: ""
    storageClass: ""
    hostPathPrefix: /storage

  idx:
    type: "hostPath"
    size: ""
    storageClass: ""
    hostPathPrefix: /ssd

  logs:
    type: "hostPath"
    size: ""
    storageClass: ""
    hostPathPrefix: /storage

  # limit background compaction or copying speed in mega bytes per second
  compactionMBps: "50"

  # Directories to store data files. dir[,dir]... (default "/tmp")
  dir: "/data"
  # Directories to store index files. dir[,dir]... (default is the same as "dir")
  dir_idx: null

  # Maximum numbers of volumes, count[,count]...
  # If set to zero on non-windows OS, the limit will be auto configured. (default "7")
  maxVolumes: "0"

  # Volume server's rack name
  rack: null

  # Volume server's data center name
  dataCenter: null

  # Redirect moved or non-local volumes. (default proxy)
  readMode: proxy

  # Comma separated Ip addresses having write permission. No limit if empty.
  whiteList: null

  # Adjust jpg orientation when uploading.
  imagesFixOrientation: false

  initContainers: ""

  extraVolumes: ""
  extraVolumeMounts: ""

  # Affinity Settings
  # Commenting out or setting as empty the affinity variable, will allow
  # deployment to single node services such as Minikube
  affinity: |
    podAntiAffinity:
      requiredDuringSchedulingIgnoredDuringExecution:
        - labelSelector:
            matchLabels:
              app: {{ template "seaweedfs.name" . }}
              release: "{{ .Release.Name }}"
              component: volume
          topologyKey: kubernetes.io/hostname

  # Resource requests, limits, etc. for the server cluster placement. This
  # should map directly to the value of the resources field for a PodSpec,
  # formatted as a multi-line string. By default no direct resource request
  # is made.
  resources: {}

  # Toleration Settings for server pods
  # This should be a multi-line string matching the Toleration array
  # in a PodSpec.
  tolerations: ""

  # nodeSelector labels for server pod assignment, formatted as a muli-line string.
  # ref: https://kubernetes.io/docs/concepts/configuration/assign-pod-node/#nodeselector
  # Example:
  nodeSelector: |
   beta.kubernetes.io/arch: amd64
  # nodeSelector: |
  #   sw-volume: "true"

  # used to assign priority to server pods
  # ref: https://kubernetes.io/docs/concepts/configuration/pod-priority-preemption/
  priorityClassName: ""


filer:
  enabled: true
  repository: null
  imageName: null
  imageTag: null
  imageOverride: null
  restartPolicy: null
  replicas: 1
  port: 8888
  grpcPort: 18888
  metricsPort: 9327
  loggingOverrideLevel: null
  #  replication type is XYZ:
  # X number of replica in other data centers
  # Y number of replica in other racks in the same data center
  # Z number of replica in other servers in the same rack
  defaultReplicaPlacement: "000"
  # turn off directory listing
  disableDirListing: false
  # split files larger than the limit, default 32
  maxMB: null
  # encrypt data on volume servers
  encryptVolumeData: false

  # Whether proxy or redirect to volume server during file GET request
  redirectOnRead: false

  # Limit sub dir listing size (default 100000)
  dirListLimit: 100000

  # Disable http request, only gRpc operations are allowed
  disableHttp: false

  # DEPRECATE: enablePVC, storage, storageClass
  # Consider replacing with filer.data section below instead.

  # Settings for configuring stateful storage of filer pods.
  # enablePVC will create a pvc for filer for data persistence.
  enablePVC: false
  # storage should be set to the disk size of the attached volume.
  storage: 25Gi
  # storageClass is the class of storage which defaults to null (the Kube cluster will pick the default).
  storageClass: null

  # can use ANY storage-class , example with local-path-provisioner
  #  data:
  #    type: "persistentVolumeClaim"
  #    size: "24Ti"
  #    storageClass: "local-path-provisioner"
  data:
    type: "hostPath"
    size: ""
    storageClass: ""
    hostPathPrefix: /storage

  logs:
    type: "hostPath"
    size: ""
    storageClass: ""
    hostPathPrefix: /storage

  initContainers: ""

  extraVolumes: ""
  extraVolumeMounts: ""

  # Affinity Settings
  # Commenting out or setting as empty the affinity variable, will allow
  # deployment to single node services such as Minikube
  affinity: |
    podAntiAffinity:
      requiredDuringSchedulingIgnoredDuringExecution:
        - labelSelector:
            matchLabels:
              app: {{ template "seaweedfs.name" . }}
              release: "{{ .Release.Name }}"
              component: filer
          topologyKey: kubernetes.io/hostname

  # updatePartition is used to control a careful rolling update of SeaweedFS
  # masters.
  updatePartition: 0

  # Resource requests, limits, etc. for the server cluster placement. This
  # should map directly to the value of the resources field for a PodSpec,
  # formatted as a multi-line string. By default no direct resource request
  # is made.
  resources: null

  # Toleration Settings for server pods
  # This should be a multi-line string matching the Toleration array
  # in a PodSpec.
  tolerations: ""

  # nodeSelector labels for server pod assignment, formatted as a muli-line string.
  # ref: https://kubernetes.io/docs/concepts/configuration/assign-pod-node/#nodeselector
  # Example:
  nodeSelector: |
    beta.kubernetes.io/arch: amd64
  # nodeSelector: |
  #   sw-backend: "true"

  # used to assign priority to server pods
  # ref: https://kubernetes.io/docs/concepts/configuration/pod-priority-preemption/
  priorityClassName: ""

  ingress:
    enabled: false
    className: "nginx"
    annotations:
      nginx.ingress.kubernetes.io/auth-type: "basic"
      nginx.ingress.kubernetes.io/auth-secret: "default/ingress-basic-auth-secret"
      nginx.ingress.kubernetes.io/auth-realm: 'Authentication Required - SW-Filer'
      nginx.ingress.kubernetes.io/service-upstream: "true"
      nginx.ingress.kubernetes.io/rewrite-target: /$1
      nginx.ingress.kubernetes.io/use-regex: "true"
      nginx.ingress.kubernetes.io/enable-rewrite-log: "true"
      nginx.ingress.kubernetes.io/ssl-redirect: "false"
      nginx.ingress.kubernetes.io/force-ssl-redirect: "false"
      nginx.ingress.kubernetes.io/configuration-snippet: |
        sub_filter '<head>' '<head> <base href="/sw-filer/">'; #add base url
        sub_filter '="/' '="./';                               #make absolute paths to relative
        sub_filter '=/' '=./';
        sub_filter '/seaweedfsstatic' './seaweedfsstatic';
        sub_filter_once off;

  # extraEnvVars is a list of extra enviroment variables to set with the stateful set.
  extraEnvironmentVars:
    WEED_MYSQL_ENABLED: "false"
    WEED_MYSQL_HOSTNAME: "mysql-db-host"
    WEED_MYSQL_PORT: "3306"
    WEED_MYSQL_DATABASE: "sw_database"
    WEED_MYSQL_CONNECTION_MAX_IDLE: "5"
    WEED_MYSQL_CONNECTION_MAX_OPEN: "75"
    # "refresh" connection every 10 minutes, eliminating mysql closing "old" connections
    WEED_MYSQL_CONNECTION_MAX_LIFETIME_SECONDS: "600"
    # enable usage of memsql as filer backend
    WEED_MYSQL_INTERPOLATEPARAMS: "true"
    # if you want to use leveldb2, then should enable "enablePVC". or you may lose your data.
    WEED_LEVELDB2_ENABLED: "true"
    # with http DELETE, by default the filer would check whether a folder is empty.
    # recursive_delete will delete all sub folders and files, similar to "rm -Rf"
    WEED_FILER_OPTIONS_RECURSIVE_DELETE: "false"
    # directories under this folder will be automatically creating a separate bucket
    WEED_FILER_BUCKETS_FOLDER: "/buckets"


  # secret env variables
  secretExtraEnvironmentVars: []
      # WEED_POSTGRES_USERNAME:
      #   secretKeyRef:
      #     name: postgres-credentials
      #     key: username
<<<<<<< HEAD
      # WEED_POSTGRES_PASSWORD:
=======
      # WEED_POSTGRES_PASSWORD: 
>>>>>>> 798d0111
      #   secretKeyRef:
      #     name: postgres-credentials
      #     key: password

  s3:
    enabled: true
    port: 8333
    # allow empty folders
    allowEmptyFolder: false
    # Suffix of the host name, {bucket}.{domainName}
    domainName: ""
    # enable user & permission to s3 (need to inject to all services)
    enableAuth: false
    skipAuthSecretCreation: false
    auditLogConfig: {}

s3:
  enabled: false
  repository: null
  imageName: null
  imageTag: null
  restartPolicy: null
  replicas: 1
  bindAddress: 0.0.0.0
  port: 8333
  metricsPort: 9327
  loggingOverrideLevel: null
  # allow empty folders
  allowEmptyFolder: true
  # enable user & permission to s3 (need to inject to all services)
  enableAuth: false
  skipAuthSecretCreation: false
  auditLogConfig: {}

  # Suffix of the host name, {bucket}.{domainName}
  domainName: ""

  initContainers: ""

  extraVolumes: ""
  extraVolumeMounts: ""

  # Resource requests, limits, etc. for the server cluster placement. This
  # should map directly to the value of the resources field for a PodSpec,
  # formatted as a multi-line string. By default no direct resource request
  # is made.
  resources: {}

  # Toleration Settings for server pods
  # This should be a multi-line string matching the Toleration array
  # in a PodSpec.
  tolerations: ""

  # nodeSelector labels for server pod assignment, formatted as a muli-line string.
  # ref: https://kubernetes.io/docs/concepts/configuration/assign-pod-node/#nodeselector
  # Example:
  nodeSelector: |
    beta.kubernetes.io/arch: amd64
  # nodeSelector: |
  #   sw-backend: "true"

  # used to assign priority to server pods
  # ref: https://kubernetes.io/docs/concepts/configuration/pod-priority-preemption/
  priorityClassName: ""

  logs:
    type: "hostPath"
    size: ""
    storageClass: ""
    hostPathPrefix: /storage

certificates:
  commonName: "SeaweedFS CA"
  ipAddresses: []
  keyAlgorithm: rsa
  keySize: 2048
  duration: 2160h  # 90d
  renewBefore: 360h  # 15d<|MERGE_RESOLUTION|>--- conflicted
+++ resolved
@@ -410,18 +410,14 @@
 
   # secret env variables
   secretExtraEnvironmentVars: []
-      # WEED_POSTGRES_USERNAME:
+      # WEED_POSTGRES_USERNAME:     
       #   secretKeyRef:
       #     name: postgres-credentials
       #     key: username
-<<<<<<< HEAD
-      # WEED_POSTGRES_PASSWORD:
-=======
-      # WEED_POSTGRES_PASSWORD: 
->>>>>>> 798d0111
+      # WEED_POSTGRES_PASSWORD:        
       #   secretKeyRef:
       #     name: postgres-credentials
-      #     key: password
+      #     key: password  
 
   s3:
     enabled: true
