--- conflicted
+++ resolved
@@ -252,22 +252,12 @@
   #     storageClass: "local-path-provisioner"
   #     annotations:
   #      "key": "value"
-<<<<<<< HEAD
-  #     maxVolumes: 0  # If set to zero on non-windows OS, the limit will be auto configured. (default "7")
-=======
   #     maxVolumes: 0
->>>>>>> 849bb08b
   #
   # You may also spacify an existing claim:
   #    - name: data
   #      type: "existingClaim"
   #      claimName: "my-pvc"
-<<<<<<< HEAD
-  #     maxVolumes: 0  # If set to zero on non-windows OS, the limit will be auto configured. (default "7")
-
-  dataDirs:
-  - name: data1
-=======
   #     maxVolumes: 0
 
 
@@ -285,50 +275,16 @@
 
 
   idx:
->>>>>>> 849bb08b
     type: "hostPath"
     hostPathPrefix: /ssd
     maxVolumes: 0
 
-<<<<<<< HEAD
-   # - name: data2
-   #   type: "persistentVolumeClaim"
-   #   storageClass: "yourClassNameOfChoice"
-   #   size: "800Gi"
-   #   maxVolumes: 0
-
-  # idx can be defined by:
-  #
-  # idx:
-  #  type: "hostPath"
-  #  hostPathPrefix: /ssd
-  #
-  # or
-  #
-  # idx:
-  #  type: "persistentVolumeClaim"
-  #  size: "20Gi"
-  #  storageClass: "local-path-provisioner"
-  #
-  # or
-  #
-  # idx:
-  #   type: "existingClaim"
-  #   claimName: "myClaim"
-
-  # same applies to "logs"
-
-  idx: ""
-
-  logs: ""
-=======
 
   logs:
     type: "hostPath"
     size: ""
     storageClass: ""
     hostPathPrefix: /storage
->>>>>>> 849bb08b
 
   # limit background compaction or copying speed in mega bytes per second
   compactionMBps: "50"
