--- conflicted
+++ resolved
@@ -13,19 +13,11 @@
   secretName: {{ template "seaweedfs.name" . }}-ca-cert
   commonName: "{{ template "seaweedfs.name" . }}-root-ca"
   isCA: true
-<<<<<<< HEAD
-  {{- if .Values.certificates.duration }}
-  duration: {{ .Values.certificates.duration }}
-  {{- end }}
-  {{- if .Values.certificates.renewBefore }}
-  renewBefore: {{ .Values.certificates.renewBefore }}
-=======
   {{- if .Values.certificates.ca.duration }}
   duration: {{ .Values.certificates.ca.duration }}
   {{- end }}
   {{- if .Values.certificates.ca.renewBefore }}
   renewBefore: {{ .Values.certificates.ca.renewBefore }}
->>>>>>> 75d593d7
   {{- end }}
   issuerRef:
     name: {{ template "seaweedfs.name" . }}-issuer
