apiVersion: v1
description: SeaweedFS
name: seaweedfs
<<<<<<< HEAD
appVersion: "3.35"
version: "3.35"
=======
appVersion: "3.37"
version: "3.37"
>>>>>>> 6f40451e
<|MERGE_RESOLUTION|>--- conflicted
+++ resolved
@@ -1,10 +1,5 @@
 apiVersion: v1
 description: SeaweedFS
 name: seaweedfs
-<<<<<<< HEAD
-appVersion: "3.35"
-version: "3.35"
-=======
 appVersion: "3.37"
-version: "3.37"
->>>>>>> 6f40451e
+version: "3.37"